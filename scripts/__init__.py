--- conflicted
+++ resolved
@@ -29,8 +29,4 @@
 #
 # Distributed under the terms of the MIT license.
 #
-<<<<<<< HEAD
-__version__ = '8.1.0'
-=======
-__version__ = '8.3.0'
->>>>>>> 66562fde
+__version__ = '8.3.0'