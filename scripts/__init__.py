--- conflicted
+++ resolved
@@ -32,8 +32,4 @@
 #
 # Distributed under the terms of the MIT license.
 #
-<<<<<<< HEAD
-__version__ = '9.1.1'
-=======
-__version__ = '9.1.2'
->>>>>>> cc9abc19
+__version__ = '9.1.2'