--- conflicted
+++ resolved
@@ -79,12 +79,9 @@
 * 6.2.0: Throttle.multiplydelay attribute is deprecated
 * 6.2.0: SequenceOutputter.format_list() is deprecated in favour of 'out' property
 * 6.0.0: config.register_family_file() is deprecated
-<<<<<<< HEAD
-=======
 
 
 Will be removed in Pywikibot 8
 ^^^^^^^^^^^^^^^^^^^^^^^^^^^^^^
 
->>>>>>> 77cbd349
 * 5.5.0: APISite.redirectRegex() will be removed in favour of APISite.redirect_regex()