"""Family module for Wikipedia."""
#
# (C) Pywikibot team, 2004-2022
#
# Distributed under the terms of the MIT license.
#
from pywikibot import family


# The Wikimedia family that is known as Wikipedia, the Free Encyclopedia
class Family(family.SubdomainFamily, family.WikimediaFamily):

    """Family module for Wikipedia."""

    name = 'wikipedia'

    closed_wikis = [
        # See:
        # https://noc.wikimedia.org/conf/highlight.php?file=dblists/closed.dblist
        'aa', 'cho', 'ho', 'hz', 'ii', 'kj', 'kr', 'lrc', 'mh', 'mus', 'ng',
        'ten',
    ]

    removed_wikis = [
        # See:
        # https://noc.wikimedia.org/conf/highlight.php?file=dblists/deleted.dblist
        'dk', 'ru-sib', 'tlh', 'tokipona', 'zh_cn', 'zh_tw',
    ]

    languages_by_size = [
<<<<<<< HEAD
        'en', 'ceb', 'sv', 'de', 'fr', 'nl', 'ru', 'es', 'it', 'arz', 'pl',
=======
        'en', 'ceb', 'de', 'sv', 'fr', 'nl', 'ru', 'es', 'it', 'arz', 'pl',
>>>>>>> 886155bf
        'ja', 'vi', 'war', 'zh', 'ar', 'uk', 'pt', 'fa', 'ca', 'sr', 'id',
        'no', 'ko', 'fi', 'hu', 'cs', 'tr', 'ce', 'sh', 'zh-min-nan', 'ro',
        'tt', 'eu', 'ms', 'eo', 'he', 'hy', 'bg', 'da', 'azb', 'sk', 'kk',
        'et', 'min', 'be', 'hr', 'el', 'simple', 'lt', 'az', 'gl', 'sl', 'ur',
        'nn', 'ka', 'hi', 'th', 'ta', 'uz', 'la', 'cy', 'ast', 'vo', 'mk',
        'zh-yue', 'bn', 'lv', 'tg', 'my', 'af', 'mg', 'bs', 'oc', 'sq', 'nds',
        'mr', 'ky', 'ml', 'be-tarask', 'te', 'new', 'br', 'sw', 'vec', 'pms',
<<<<<<< HEAD
        'jv', 'pnb', 'ht', 'su', 'lb', 'ba', 'ga', 'szl', 'is', 'ku', 'lmo',
        'cv', 'fy', 'tl', 'wuu', 'an', 'sco', 'diq', 'ckb', 'pa', 'yo', 'ne',
        'bar', 'io', 'gu', 'als', 'kn', 'scn', 'bpy', 'ia', 'qu', 'mn', 'avk',
        'nv', 'xmf', 'si', 'bat-smg', 'crh', 'or', 'gd', 'cdo', 'ilo', 'yi',
        'os', 'frr', 'am', 'sd', 'bug', 'nap', 'ha', 'sah', 'hsb', 'map-bms',
        'mai', 'fo', 'li', 'mzn', 'ps', 'eml', 'gor', 'ace', 'lld', 'bcl',
        'ban', 'sa', 'wa', 'zh-classical', 'lij', 'zu', 'shn', 'mhr', 'mrj',
        'hif', 'mni', 'as', 'hak', 'roa-tara', 'hyw', 'pam', 'km', 'ie', 'nso',
        'rue', 'se', 'bh', 'so', 'nds-nl', 'vls', 'sn', 'myv', 'nah', 'mi',
        'sat', 'sc', 'vep', 'gan', 'glk', 'kab', 'tk', 'fiu-vro', 'co', 'bo',
        'ab', 'kv', 'csb', 'frp', 'pcd', 'kw', 'ug', 'udm', 'gv', 'ay', 'ary',
        'nrm', 'zea', 'gn', 'bjn', 'mt', 'lez', 'lfn', 'stq', 'smn', 'skr',
        'lo', 'mwl', 'olo', 'rm', 'fur', 'lad', 'gom', 'ang', 'koi', 'ext',
        'tyv', 'dsb', 'dty', 'ln', 'cbk-zam', 'dv', 'ksh', 'rw', 'gag', 'bxr',
        'pfl', 'ig', 'av', 'pi', 'pag', 'haw', 'awa', 'tay', 'pap', 'krc',
        'xal', 'szy', 'za', 'inh', 'pdc', 'kaa', 'atj', 'to', 'arc', 'kbp',
        'tpi', 'jam', 'na', 'wo', 'tw', 'kbd', 'tcy', 'mdf', 'nov', 'ki',
        'tet', 'dag', 'lg', 'bi', 'jbo', 'roa-rup', 'fj', 'kg', 'nia', 'xh',
        'lbe', 'ty', 'mnw', 'nqo', 'shi', 'trv', 'srn', 'om', 'cu', 'gcr',
        'sm', 'ks', 'alt', 'ltg', 'chr', 'pih', 'ny', 'got', 'mad', 'st',
        'ami', 'kl', 'rmy', 'tn', 'bm', 'ts', 'tum', 'chy', 've', 'rn', 'iu',
=======
        'jv', 'pnb', 'ht', 'su', 'lb', 'ba', 'ga', 'szl', 'is', 'lmo', 'ku',
        'cv', 'fy', 'tl', 'wuu', 'an', 'sco', 'diq', 'ckb', 'pa', 'yo', 'ne',
        'bar', 'io', 'gu', 'als', 'kn', 'scn', 'bpy', 'ia', 'qu', 'mn', 'avk',
        'nv', 'xmf', 'si', 'crh', 'bat-smg', 'or', 'gd', 'cdo', 'ilo', 'yi',
        'os', 'frr', 'sd', 'am', 'bug', 'nap', 'ha', 'sah', 'hsb', 'map-bms',
        'mai', 'fo', 'li', 'ps', 'mzn', 'eml', 'gor', 'ace', 'ban', 'lld',
        'bcl', 'sa', 'wa', 'zh-classical', 'lij', 'shn', 'zu', 'mrj', 'mhr',
        'hif', 'as', 'mni', 'hak', 'hyw', 'roa-tara', 'pam', 'km', 'ie', 'nso',
        'rue', 'bh', 'se', 'so', 'sn', 'vls', 'nds-nl', 'myv', 'nah', 'mi',
        'sat', 'sc', 'vep', 'gan', 'glk', 'kab', 'tk', 'fiu-vro', 'co', 'bo',
        'ab', 'kv', 'frp', 'csb', 'pcd', 'kw', 'ug', 'udm', 'gv', 'ay', 'ary',
        'nrm', 'zea', 'gn', 'bjn', 'mt', 'lez', 'skr', 'lfn', 'stq', 'smn',
        'lo', 'mwl', 'olo', 'rm', 'fur', 'lad', 'gom', 'ang', 'koi', 'ext',
        'tyv', 'dsb', 'dty', 'ln', 'cbk-zam', 'ig', 'dv', 'rw', 'ksh', 'gag',
        'bxr', 'pfl', 'av', 'pi', 'pag', 'haw', 'awa', 'tay', 'pap', 'krc',
        'xal', 'szy', 'za', 'inh', 'kaa', 'pdc', 'atj', 'to', 'arc', 'kbp',
        'tpi', 'jam', 'na', 'wo', 'tw', 'kbd', 'tcy', 'mdf', 'nov', 'dag',
        'ki', 'nia', 'tet', 'lg', 'bi', 'jbo', 'roa-rup', 'kg', 'fj', 'xh',
        'lbe', 'ty', 'nqo', 'mnw', 'tum', 'cu', 'shi', 'trv', 'srn', 'ks',
        'om', 'gcr', 'sm', 'alt', 'ltg', 'chr', 'pih', 'ny', 'got', 'mad',
        'st', 'ami', 'kl', 'rmy', 'tn', 'bm', 'ts', 'chy', 've', 'rn', 'iu',
>>>>>>> 886155bf
        'ak', 'ss', 'ch', 'pnt', 'ady', 'ik', 'ee', 'ff', 'din', 'sg', 'dz',
        'ti', 'pwn', 'cr',
    ]

    # Sites we want to edit but not count as real languages
    test_codes = ['test', 'test2']

    # Templates that indicate a category redirect
    # Redirects to these templates are automatically included
    category_redirect_templates = {
        '_default': (),
        'ar': ('تحويل تصنيف',),
        'ary': ('Category redirect',),
        'arz': ('تحويل تصنيف',),
        'bn': ('বিষয়শ্রেণী পুনর্নির্দেশ',),
        'bs': ('Category redirect',),
        'cs': ('Zastaralá kategorie',),
        'da': ('Kategoriomdirigering',),
        'en': ('Category redirect',),
        'es': ('Categoría redirigida',),
        'eu': ('Kategoria birzuzendu',),
        'fa': ('رده بهتر',),
        'fr': ('Catégorie redirigée',),
        'gv': ('Aastiurey ronney',),
        'hi': ('श्रेणी अनुप्रेषित',),
        'hu': ('Kat-redir',),
        'id': ('Alih kategori',),
        'ja': ('Category redirect',),
        'ko': ('분류 넘겨주기',),
        'mk': ('Премести категорија',),
        'ml': ('Category redirect',),
        'ms': ('Pengalihan kategori',),
        'mt': ('Rindirizzament kategorija',),
        'ne': ('श्रेणी अनुप्रेषण',),
        'no': ('Kategoriomdirigering',),
        'pt': ('Redirecionamento de categoria',),
        'ro': ('Redirect categorie',),
        'ru': ('Переименованная категория',),
        'sco': ('Category redirect',),
        'sh': ('Prekat',),
        'simple': ('Category redirect',),
        'sl': ('Preusmeritev kategorije',),
        'sr': ('Category redirect',),
        'sq': ('Kategori e zhvendosur',),
        'sv': ('Kategoriomdirigering',),
        'tl': ('Category redirect',),
        'tr': ('Kategori yönlendirme',),
        'uk': ('Categoryredirect',),
        'ur': ('زمرہ رجوع مکرر',),
        'vi': ('Đổi hướng thể loại',),
        'yi': ('קאטעגאריע אריבערפירן',),
        'zh': ('分类重定向',),
        'zh-yue': ('分類彈去',),
    }

    # Global bot allowed languages on
    # https://meta.wikimedia.org/wiki/BPI#Current_implementation
    # & https://meta.wikimedia.org/wiki/Special:WikiSets/2
    cross_allowed = [
        'ab', 'ace', 'ady', 'af', 'ak', 'als', 'am', 'an', 'ang', 'ar', 'arc',
        'arz', 'as', 'ast', 'atj', 'av', 'ay', 'az', 'ba', 'bar', 'bat-smg',
        'bcl', 'be', 'be-tarask', 'bg', 'bh', 'bi', 'bjn', 'bm', 'bo', 'bpy',
        'bug', 'bxr', 'ca', 'cbk-zam', 'cdo', 'ce', 'ceb', 'ch', 'chr', 'chy',
        'ckb', 'co', 'cr', 'crh', 'cs', 'csb', 'cu', 'cv', 'cy', 'da', 'diq',
        'dsb', 'dty', 'dz', 'ee', 'el', 'eml', 'en', 'eo', 'et', 'eu', 'ext',
        'fa', 'ff', 'fi', 'fj', 'fo', 'frp', 'frr', 'fur', 'ga', 'gag', 'gan',
        'gd', 'glk', 'gn', 'gom', 'gor', 'got', 'gu', 'gv', 'ha', 'hak', 'haw',
        'he', 'hi', 'hif', 'hr', 'hsb', 'ht', 'hu', 'hy', 'ia', 'ie', 'ig',
        'ik', 'ilo', 'inh', 'io', 'iu', 'ja', 'jam', 'jbo', 'jv', 'ka', 'kaa',
        'kab', 'kbd', 'kg', 'ki', 'kk', 'kl', 'km', 'kn', 'ko', 'koi', 'krc',
        'ks', 'ku', 'kv', 'kw', 'ky', 'la', 'lad', 'lb', 'lbe', 'lez', 'lfn',
        'lg', 'li', 'lij', 'lmo', 'ln', 'lo', 'lt', 'ltg', 'lv', 'map-bms',
        'mdf', 'meta', 'mg', 'mhr', 'mi', 'mk', 'ml', 'mn', 'mrj', 'ms', 'mwl',
        'my', 'myv', 'mzn', 'na', 'nah', 'nap', 'nds-nl', 'ne', 'new', 'nl',
        'no', 'nov', 'nrm', 'nso', 'nv', 'ny', 'oc', 'olo', 'om', 'or', 'os',
        'pa', 'pag', 'pam', 'pap', 'pdc', 'pfl', 'pi', 'pih', 'pms', 'pnb',
        'pnt', 'ps', 'qu', 'rm', 'rmy', 'rn', 'roa-rup', 'roa-tara', 'ru',
        'rue', 'rw', 'sa', 'sah', 'sc', 'scn', 'sco', 'sd', 'se', 'sg', 'sh',
        'shn', 'si', 'simple', 'sk', 'sm', 'sn', 'so', 'srn', 'ss', 'st',
        'stq', 'su', 'sv', 'sw', 'szl', 'ta', 'tcy', 'te', 'tet', 'tg', 'th',
        'ti', 'tk', 'tl', 'tn', 'to', 'tpi', 'tr', 'ts', 'tt', 'tum', 'tw',
        'ty', 'tyv', 'udm', 'ug', 'uz', 've', 'vec', 'vep', 'vls', 'vo', 'wa',
        'war', 'wo', 'xal', 'xh', 'xmf', 'yi', 'yo', 'za', 'zea', 'zh',
        'zh-classical', 'zh-min-nan', 'zh-yue', 'zu',
    ]

    # Languages that used to be coded in iso-8859-1
    latin1old = {
        'af', 'bs', 'co', 'cs', 'da', 'de', 'en', 'es', 'et', 'eu', 'fi', 'fr',
        'fy', 'ga', 'gl', 'ia', 'id', 'it', 'la', 'lt', 'lv', 'mi', 'mr', 'na',
        'nds', 'nl', 'no', 'pt', 'simple', 'sl', 'sv', 'sw', 'test', 'tt',
        'uk', 'vi', 'vo'
    }

    # Subpages for documentation.
    # TODO: List is incomplete, to be completed for missing languages.
    # TODO: Remove comments for appropriate pages
    doc_subpages = {
        '_default': (('/doc', ),
                     ['arz', 'bn', 'cs', 'da', 'en', 'es', 'hr', 'hu', 'id',
                      'ilo', 'ja', 'ms', 'pt', 'ro', 'ru', 'simple', 'sh',
                      'vi', 'zh']
                     ),
        'ar': ('/شرح', '/doc', ),
        'ary': ('/توثيق', '/شرح', '/doc', ),
        'bs': ('/dok', ),
        'ca': ('/ús', ),
        'de': ('Doku', '/Meta'),
        'dsb': ('/Dokumentacija', ),
        'eu': ('txantiloi dokumentazioa', '/dok'),
        'fa': ('/doc', '/توضیحات'),
        # fi: no idea how to handle this type of subpage at :Metasivu:
        'fi': ((), ),
        'fr': ('/Documentation',),
        'hsb': ('/Dokumentacija', ),
        'it': ('/Man', ),
        'ka': ('/ინფო', ),
        'ko': ('/설명문서', ),
        'no': ('/dok', ),
        'nn': ('/dok', ),
        'pl': ('/opis', ),
        'sk': ('/Dokumentácia', ),
        'sr': ('/док', ),
        'sv': ('/dok', ),
        'uk': ('/Документація', ),
        'ur': ('/doc', '/دستاویز'),
    }

    # Templates that indicate an edit should be avoided
    edit_restricted_templates = {
        'ar': ('تحرر',),
        'ary': ('كاتبدل دابا',),
        'arz': ('بتتطور',),
        'bs': ('Izmjena u toku',),
        'cs': ('Pracuje se',),
        'de': ('Inuse', 'In use', 'In bearbeitung', 'Inbearbeitung',),
        'en': ('Inuse', 'In use'),
        'fa': ('ویرایش',),
        'fr': ('En cours',),
        'he': ('בעבודה',),
        'hr': ('Radovi',),
        'hy': ('Խմբագրում եմ',),
        'sr': ('Радови у току', 'Рут',),
        'test': ('In use',),
        'ur': ('زیر ترمیم',),
        'zh': ('Inuse',),
    }

    # Archive templates that indicate an edit of non-archive bots
    # should be avoided
    archived_page_templates = {
        'ar': ('أرشيف نقاش',),
        'arz': ('صفحة ارشيف',),
        'cs': ('Archiv', 'Archiv Wikipedie', 'Archiv diskuse',
               'Archivace start', 'Posloupnost archivů', 'Rfa-archiv-start',
               'Rfc-archiv-start',),
        'de': ('Archiv',),
    }

    def encodings(self, code):
        """Return a list of historical encodings for a specific site."""
        # Historic compatibility
        if code == 'pl':
            return 'utf-8', 'iso8859-2'
        if code == 'ru':
            return 'utf-8', 'iso8859-5'
        if code in self.latin1old:
            return 'utf-8', 'iso-8859-1'
        return super().encodings(code)<|MERGE_RESOLUTION|>--- conflicted
+++ resolved
@@ -28,11 +28,7 @@
     ]
 
     languages_by_size = [
-<<<<<<< HEAD
-        'en', 'ceb', 'sv', 'de', 'fr', 'nl', 'ru', 'es', 'it', 'arz', 'pl',
-=======
         'en', 'ceb', 'de', 'sv', 'fr', 'nl', 'ru', 'es', 'it', 'arz', 'pl',
->>>>>>> 886155bf
         'ja', 'vi', 'war', 'zh', 'ar', 'uk', 'pt', 'fa', 'ca', 'sr', 'id',
         'no', 'ko', 'fi', 'hu', 'cs', 'tr', 'ce', 'sh', 'zh-min-nan', 'ro',
         'tt', 'eu', 'ms', 'eo', 'he', 'hy', 'bg', 'da', 'azb', 'sk', 'kk',
@@ -40,29 +36,6 @@
         'nn', 'ka', 'hi', 'th', 'ta', 'uz', 'la', 'cy', 'ast', 'vo', 'mk',
         'zh-yue', 'bn', 'lv', 'tg', 'my', 'af', 'mg', 'bs', 'oc', 'sq', 'nds',
         'mr', 'ky', 'ml', 'be-tarask', 'te', 'new', 'br', 'sw', 'vec', 'pms',
-<<<<<<< HEAD
-        'jv', 'pnb', 'ht', 'su', 'lb', 'ba', 'ga', 'szl', 'is', 'ku', 'lmo',
-        'cv', 'fy', 'tl', 'wuu', 'an', 'sco', 'diq', 'ckb', 'pa', 'yo', 'ne',
-        'bar', 'io', 'gu', 'als', 'kn', 'scn', 'bpy', 'ia', 'qu', 'mn', 'avk',
-        'nv', 'xmf', 'si', 'bat-smg', 'crh', 'or', 'gd', 'cdo', 'ilo', 'yi',
-        'os', 'frr', 'am', 'sd', 'bug', 'nap', 'ha', 'sah', 'hsb', 'map-bms',
-        'mai', 'fo', 'li', 'mzn', 'ps', 'eml', 'gor', 'ace', 'lld', 'bcl',
-        'ban', 'sa', 'wa', 'zh-classical', 'lij', 'zu', 'shn', 'mhr', 'mrj',
-        'hif', 'mni', 'as', 'hak', 'roa-tara', 'hyw', 'pam', 'km', 'ie', 'nso',
-        'rue', 'se', 'bh', 'so', 'nds-nl', 'vls', 'sn', 'myv', 'nah', 'mi',
-        'sat', 'sc', 'vep', 'gan', 'glk', 'kab', 'tk', 'fiu-vro', 'co', 'bo',
-        'ab', 'kv', 'csb', 'frp', 'pcd', 'kw', 'ug', 'udm', 'gv', 'ay', 'ary',
-        'nrm', 'zea', 'gn', 'bjn', 'mt', 'lez', 'lfn', 'stq', 'smn', 'skr',
-        'lo', 'mwl', 'olo', 'rm', 'fur', 'lad', 'gom', 'ang', 'koi', 'ext',
-        'tyv', 'dsb', 'dty', 'ln', 'cbk-zam', 'dv', 'ksh', 'rw', 'gag', 'bxr',
-        'pfl', 'ig', 'av', 'pi', 'pag', 'haw', 'awa', 'tay', 'pap', 'krc',
-        'xal', 'szy', 'za', 'inh', 'pdc', 'kaa', 'atj', 'to', 'arc', 'kbp',
-        'tpi', 'jam', 'na', 'wo', 'tw', 'kbd', 'tcy', 'mdf', 'nov', 'ki',
-        'tet', 'dag', 'lg', 'bi', 'jbo', 'roa-rup', 'fj', 'kg', 'nia', 'xh',
-        'lbe', 'ty', 'mnw', 'nqo', 'shi', 'trv', 'srn', 'om', 'cu', 'gcr',
-        'sm', 'ks', 'alt', 'ltg', 'chr', 'pih', 'ny', 'got', 'mad', 'st',
-        'ami', 'kl', 'rmy', 'tn', 'bm', 'ts', 'tum', 'chy', 've', 'rn', 'iu',
-=======
         'jv', 'pnb', 'ht', 'su', 'lb', 'ba', 'ga', 'szl', 'is', 'lmo', 'ku',
         'cv', 'fy', 'tl', 'wuu', 'an', 'sco', 'diq', 'ckb', 'pa', 'yo', 'ne',
         'bar', 'io', 'gu', 'als', 'kn', 'scn', 'bpy', 'ia', 'qu', 'mn', 'avk',
@@ -84,7 +57,6 @@
         'lbe', 'ty', 'nqo', 'mnw', 'tum', 'cu', 'shi', 'trv', 'srn', 'ks',
         'om', 'gcr', 'sm', 'alt', 'ltg', 'chr', 'pih', 'ny', 'got', 'mad',
         'st', 'ami', 'kl', 'rmy', 'tn', 'bm', 'ts', 'chy', 've', 'rn', 'iu',
->>>>>>> 886155bf
         'ak', 'ss', 'ch', 'pnt', 'ady', 'ik', 'ee', 'ff', 'din', 'sg', 'dz',
         'ti', 'pwn', 'cr',
     ]
