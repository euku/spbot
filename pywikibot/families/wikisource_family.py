"""Family module for Wikisource."""
#
# (C) Pywikibot team, 2004-2023
#
# Distributed under the terms of the MIT license.
#
from pywikibot import family
from pywikibot.tools import classproperty


# The Wikimedia family that is known as Wikisource
class Family(family.SubdomainFamily, family.WikimediaFamily):

    """Family class for Wikisource."""

    name = 'wikisource'

    closed_wikis = [
        # https://noc.wikimedia.org/conf/highlight.php?file=dblists/closed.dblist
        'ang', 'ht',
    ]
    removed_wikis = [
        # https://noc.wikimedia.org/conf/highlight.php?file=dblists/deleted.dblist
        'tokipona',
    ]

    languages_by_size = [
        'pl', 'en', 'ru', 'de', 'fr', 'zh', 'he', 'it', 'uk', 'ar', 'es',
        'mul', 'gu', 'cs', 'sr', 'pt', 'fa', 'sv', 'bn', 'hu', 'ko', 'ta',
        'ml', 'sa', 'te', 'sl', 'tr', 'vi', 'hy', 'la', 'el', 'ja', 'ro', 'fi',
        'nl', 'nap', 'be', 'az', 'ca', 'hr', 'br', 'kn', 'no', 'id', 'th',
<<<<<<< HEAD
        'hi', 'eo', 'is', 'vec', 'cy', 'ban', 'pms', 'mr', 'lij', 'da', 'et',
        'mk', 'as', 'yi', 'bg', 'jv', 'wa', 'li', 'lt', 'pa', 'eu', 'or', 'gl',
=======
        'eo', 'hi', 'is', 'vec', 'cy', 'ban', 'pms', 'mr', 'lij', 'da', 'et',
        'mk', 'as', 'yi', 'bg', 'jv', 'wa', 'li', 'lt', 'pa', 'or', 'eu', 'gl',
>>>>>>> 34343975
        'bs', 'sah', 'sk', 'zh-min-nan', 'fo',
    ]

    # Sites we want to edit but not count as real languages
    test_codes = ['beta']

    category_redirect_templates = {
        '_default': (),
        'ar': ('تحويل تصنيف',),
        'bn': ('বিষয়শ্রেণী পুনর্নির্দেশ',),
        'en': ('Category redirect',),
        'es': ('Categoría redirigida',),
        'ro': ('Redirect categorie',),
        'zh': ('分類重定向',),
    }

    # All requests to 'mul.wikisource.org/*' are redirected to
    # the main page, so using 'wikisource.org'
    @classproperty
    def langs(cls):
        cls.langs = super().langs
        cls.langs['mul'] = cls.domain
        cls.langs['beta'] = 'en.wikisource.beta.wmflabs.org'
        return cls.langs

    # Need to explicitly inject the beta domain
    @classproperty
    def domains(cls):
        cls.domains = super().domains
        cls.domains.append(cls.langs['beta'])
        return cls.domains

    # All requests to unknown languages are also redirected to
    # the main page, so using mul alias, see T114574 and T241413
    @classproperty
    def code_aliases(cls):
        cls.code_aliases = super().code_aliases.copy()
        aliases = cls.known_codes + ['-', 'www']
        for code in aliases:
            if (code not in cls.languages_by_size
                    and code not in cls.closed_wikis
                    and code not in cls.code_aliases):
                cls.code_aliases[code] = 'mul'
        return cls.code_aliases

    # Global bot allowed languages on
    # https://meta.wikimedia.org/wiki/BPI#Current_implementation
    # https://meta.wikimedia.org/wiki/Special:WikiSets/2
    cross_allowed = [
        'ar', 'be', 'bg', 'bn', 'br', 'bs', 'ca', 'cy', 'da', 'el', 'et', 'eu',
        'fa', 'fi', 'fo', 'gl', 'hr', 'hy', 'id', 'it', 'ja', 'kn', 'ko', 'ml',
        'nap', 'no', 'or', 'pa', 'pl', 'pt', 'ro', 'sa', 'sk', 'sr', 'ta',
        'te', 'th', 'uk', 'vi', 'zh',
    ]

    authornamespaces = {
        '_default': [0],
        'ar': [102],
        'be': [102],
        'bn': [100],
        'bg': [100],
        'ca': [106],
        'cs': [100],
        'da': [102],
        'en': [102],
        'eo': [102],
        'es': [106],
        'et': [106],
        'fa': [102],
        'fr': [102],
        'he': [108],
        'hr': [100],
        'hu': [100],
        'hy': [100],
        'it': [102],
        'ko': [100],
        'la': [102],
        'nap': [102],
        'nl': [102],
        'no': [102],
        'pl': [104],
        'pt': [102],
        'ro': [102],
        'sr': [100],
        'sv': [106],
        'tr': [100],
        'vi': [102],
        'zh': [102],
        'beta': [102],
    }

    # Subpages for documentation.
    # TODO: List is incomplete, to be completed for missing languages.
    # TODO: Remove comments for appropriate pages
    doc_subpages = {
        '_default': (('/doc', ),
                     ['as', 'az', 'bn', 'en', 'es', 'et', 'gu', 'hu', 'it',
                      'ja', 'kn', 'ml', 'mk', 'mr', 'pt', 'ro', 'sa', 'sah',
                      'ta', 'te', 'th', 'vi']
                     ),
        'ar': ('/شرح', '/doc'),
        'be': ('/Дакументацыя', ),
        'bn': ('/নথি', ),
        'br': ('/diellerezh', ),
        'de': ('/Doku', '/Meta'),
        'el': ('/τεκμηρίωση', ),
        'eo': ('/dokumentado', ),
        # 'fa': ('/صفحه الگو', ),
        # 'fa': ('/فضای‌نام توضیحات', ),
        # 'fa': ('/آغاز جعبه', ),
        # 'fa': ('/پایان جعبه۲', ),
        # 'fa': ('/آغاز جعبه۲', ),
        # 'fa': ('/پایان جعبه', ),
        # 'fa': ('/توضیحات', ),
        'fr': ('/documentation', ),
        'id': ('/dok', ),
        'ko': ('/설명문서', ),
        'no': ('/dok', ),
        'ru': ('/Документация', ),
        'sl': ('/dok', ),
        'sr': ('/док', ),
        'sv': ('/dok', ),
        'uk': ('/документація', ),
    }<|MERGE_RESOLUTION|>--- conflicted
+++ resolved
@@ -29,13 +29,8 @@
         'mul', 'gu', 'cs', 'sr', 'pt', 'fa', 'sv', 'bn', 'hu', 'ko', 'ta',
         'ml', 'sa', 'te', 'sl', 'tr', 'vi', 'hy', 'la', 'el', 'ja', 'ro', 'fi',
         'nl', 'nap', 'be', 'az', 'ca', 'hr', 'br', 'kn', 'no', 'id', 'th',
-<<<<<<< HEAD
-        'hi', 'eo', 'is', 'vec', 'cy', 'ban', 'pms', 'mr', 'lij', 'da', 'et',
-        'mk', 'as', 'yi', 'bg', 'jv', 'wa', 'li', 'lt', 'pa', 'eu', 'or', 'gl',
-=======
         'eo', 'hi', 'is', 'vec', 'cy', 'ban', 'pms', 'mr', 'lij', 'da', 'et',
         'mk', 'as', 'yi', 'bg', 'jv', 'wa', 'li', 'lt', 'pa', 'or', 'eu', 'gl',
->>>>>>> 34343975
         'bs', 'sah', 'sk', 'zh-min-nan', 'fo',
     ]
 
