--- conflicted
+++ resolved
@@ -27,17 +27,10 @@
     languages_by_size = [
         'pl', 'en', 'ru', 'de', 'fr', 'zh', 'he', 'it', 'es', 'uk', 'ar', 'cs',
         'mul', 'gu', 'pt', 'sr', 'sv', 'fa', 'hu', 'ko', 'ml', 'bn', 'sa',
-<<<<<<< HEAD
-        'ta', 'te', 'sl', 'tr', 'hy', 'el', 'la', 'vi', 'ro', 'ja', 'fi',
-        'nap', 'nl', 'az', 'ca', 'br', 'kn', 'hr', 'no', 'th', 'be', 'hi',
-        'eo', 'is', 'vec', 'id', 'pms', 'ban', 'da', 'lij', 'et', 'mk', 'yi',
-        'as', 'mr', 'bg', 'cy', 'li', 'lt', 'wa', 'pa', 'or', 'jv', 'eu', 'gl',
-=======
         'ta', 'te', 'sl', 'tr', 'hy', 'el', 'la', 'vi', 'ja', 'ro', 'fi',
         'nap', 'nl', 'az', 'ca', 'br', 'kn', 'hr', 'no', 'th', 'be', 'hi',
         'eo', 'is', 'vec', 'id', 'pms', 'ban', 'da', 'lij', 'et', 'mk', 'yi',
         'as', 'mr', 'cy', 'bg', 'li', 'lt', 'wa', 'pa', 'or', 'jv', 'eu', 'gl',
->>>>>>> 886155bf
         'bs', 'sah', 'sk', 'zh-min-nan', 'fo',
     ]
 
