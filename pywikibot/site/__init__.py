# -*- coding: utf-8 -*-
"""
Objects representing MediaWiki sites (wikis).

This module also includes functions to load families, which are
groups of wikis on the same topic in different languages.
"""
#
# (C) Pywikibot team, 2008-2020
#
# Distributed under the terms of the MIT license.
#
import datetime
import functools
import heapq
import itertools
import json
import mimetypes
import os
import re
import threading
import time
import typing
import uuid

from collections import defaultdict, namedtuple
from collections.abc import Iterable, Mapping
from contextlib import suppress
from itertools import zip_longest
from pywikibot.login import LoginStatus as _LoginStatus
from textwrap import fill
from typing import Optional
from warnings import warn

import pywikibot
import pywikibot.family

from pywikibot.comms.http import get_authentication
from pywikibot.data import api
from pywikibot.echo import Notification
from pywikibot.exceptions import (
    ArticleExistsConflict,
    CaptchaError,
    CascadeLockedPage,
    CircularRedirect,
    EditConflict,
    EntityTypeUnknownException,
    Error,
    FamilyMaintenanceWarning,
    InconsistentTitleReceived,
    InterwikiRedirectPage,
    IsNotRedirectPage,
    LockedNoPage,
    LockedPage,
    NoCreateError,
    NoPage,
    NoUsername,
    NoWikibaseEntity,
    PageCreatedConflict,
    PageDeletedConflict,
    PageRelatedError,
    PageSaveRelatedError,
    SiteDefinitionError,
    SpamblacklistError,
    TitleblacklistError,
    UnknownExtension,
    UnknownSite,
)
from pywikibot.site._decorators import need_extension, need_right, need_version
from pywikibot.site._siteinfo import Siteinfo
from pywikibot.throttle import Throttle
from pywikibot.tools import (
    ComparableMixin,
    compute_file_hash,
    deprecated,
    deprecate_arg,
    deprecated_args,
    filter_unique,
    first_upper,
    is_IP,
    issue_deprecation_warning,
    itergroup,
    MediaWikiVersion,
    merge_unique_dicts,
    ModuleDeprecationWrapper,
    normalize_username,
    remove_last_args,
    SelfCallMixin,
    SelfCallString,
)

__all__ = ('APISite', 'DataSite', 'Family', 'LoginStatus', 'Namespace',
           'NamespacesDict', 'NonMWAPISite', 'PageInUse', 'RemovedSite',
           'Siteinfo', 'TokenWallet')

_logger = 'wiki.site'


class PageInUse(pywikibot.Error):

    """Page cannot be reserved for writing due to existing lock."""


class Namespace(Iterable, ComparableMixin):

    """
    Namespace site data object.

    This is backwards compatible with the structure of entries
    in site._namespaces which were a list of::

        [customised namespace,
         canonical namespace name?,
         namespace alias*]

    If the canonical_name is not provided for a namespace between -2
    and 15, the MediaWiki built-in names are used.
    Image and File are aliases of each other by default.

    If only one of canonical_name and custom_name are available, both
    properties will have the same value.
    """

    MEDIA = -2
    SPECIAL = -1
    MAIN = 0
    TALK = 1
    USER = 2
    USER_TALK = 3
    PROJECT = 4
    PROJECT_TALK = 5
    FILE = 6
    FILE_TALK = 7
    MEDIAWIKI = 8
    MEDIAWIKI_TALK = 9
    TEMPLATE = 10
    TEMPLATE_TALK = 11
    HELP = 12
    HELP_TALK = 13
    CATEGORY = 14
    CATEGORY_TALK = 15

    # These are the MediaWiki built-in names for MW 1.14+.
    # Namespace prefixes are always case-insensitive, but the
    # canonical forms are capitalized.
    canonical_namespaces = {
        -2: 'Media',
        -1: 'Special',
        0: '',
        1: 'Talk',
        2: 'User',
        3: 'User talk',
        4: 'Project',
        5: 'Project talk',
        6: 'File',
        7: 'File talk',
        8: 'MediaWiki',
        9: 'MediaWiki talk',
        10: 'Template',
        11: 'Template talk',
        12: 'Help',
        13: 'Help talk',
        14: 'Category',
        15: 'Category talk',
    }

    @deprecated_args(use_image_name=None)
    def __init__(self, id, canonical_name=None, custom_name=None,
                 aliases=None, **kwargs):
        """Initializer.

        @param custom_name: Name defined in server LocalSettings.php
        @type custom_name: str
        @param canonical_name: Canonical name
        @type canonical_name: str
        @param aliases: Aliases
        @type aliases: list of str
        """
        self.id = id
        canonical_name = canonical_name or self.canonical_namespaces.get(id)

        assert custom_name is not None or canonical_name is not None, \
            'Namespace needs to have at least one name'

        self.custom_name = custom_name \
            if custom_name is not None else canonical_name
        self.canonical_name = canonical_name \
            if canonical_name is not None else custom_name

        if aliases:
            self.aliases = aliases
        elif id in (6, 7):
            alias = 'Image'
            if id == 7:
                alias += ' talk'
            self.aliases = [alias]
        else:
            self.aliases = []

        for key, value in kwargs.items():
            setattr(self, key, value)

    def _distinct(self):
        if self.custom_name == self.canonical_name:
            return [self.canonical_name] + self.aliases
        else:
            return [self.custom_name, self.canonical_name] + self.aliases

    def _contains_lowercase_name(self, name):
        """Determine a lowercase normalised name is a name of this namespace.

        @rtype: bool
        """
        return name in (x.lower() for x in self._distinct())

    def __contains__(self, item):
        """Determine if item is a name of this namespace.

        The comparison is case insensitive, and item may have a single
        colon on one or both sides of the name.

        @param item: name to check
        @type item: basestring
        @rtype: bool
        """
        if item == '' and self.id == 0:
            return True

        name = Namespace.normalize_name(item)
        if not name:
            return False

        return self._contains_lowercase_name(name.lower())

    def __len__(self):
        """Obtain length of the iterable."""
        if self.custom_name == self.canonical_name:
            return len(self.aliases) + 1
        else:
            return len(self.aliases) + 2

    def __iter__(self):
        """Return an iterator."""
        return iter(self._distinct())

    def __getitem__(self, index):
        """Obtain an item from the iterable."""
        if self.custom_name != self.canonical_name:
            if index == 0:
                return self.custom_name
            index -= 1

        return self.canonical_name if index == 0 else self.aliases[index - 1]

    @staticmethod
    def _colons(id, name):
        """Return the name with required colons, depending on the ID."""
        if id == 0:
            return ':'

        if id in (6, 14):
            return ':' + name + ':'

        return name + ':'

    def __str__(self):
        """Return the canonical string representation."""
        return self.canonical_prefix()

    def canonical_prefix(self):
        """Return the canonical name with required colons."""
        return Namespace._colons(self.id, self.canonical_name)

    def custom_prefix(self):
        """Return the custom name with required colons."""
        return Namespace._colons(self.id, self.custom_name)

    def __int__(self):
        """Return the namespace id."""
        return self.id

    def __index__(self):
        """Return the namespace id."""
        return self.id

    def __hash__(self):
        """Return the namespace id."""
        return self.id

    def __eq__(self, other):
        """Compare whether two namespace objects are equal."""
        if isinstance(other, int):
            return self.id == other

        if isinstance(other, Namespace):
            return self.id == other.id

        if isinstance(other, str):
            return other in self

        return False

    def __ne__(self, other):
        """Compare whether two namespace objects are not equal."""
        return not self.__eq__(other)

    def __mod__(self, other):
        """Apply modulo on the namespace id."""
        return self.id.__mod__(other)

    def __sub__(self, other):
        """Apply subtraction on the namespace id."""
        return self.id - other

    def __add__(self, other):
        """Apply addition on the namespace id."""
        return self.id + other

    def _cmpkey(self):
        """Return the ID as a comparison key."""
        return self.id

    def __repr__(self):
        """Return a reconstructable representation."""
        standard_attr = ['id', 'custom_name', 'canonical_name', 'aliases']
        extra = [(key, self.__dict__[key])
                 for key in sorted(self.__dict__)
                 if key not in standard_attr]

        if extra:
            kwargs = ', ' + ', '.join(
                key + '=' + repr(value) for key, value in extra)
        else:
            kwargs = ''

        return '%s(id=%d, custom_name=%r, canonical_name=%r, aliases=%r%s)' \
               % (self.__class__.__name__, self.id, self.custom_name,
                  self.canonical_name, self.aliases, kwargs)

    @staticmethod
    def default_case(id, default_case=None):
        """Return the default fixed case value for the namespace ID."""
        # https://www.mediawiki.org/wiki/Manual:$wgCapitalLinkOverrides#Warning
        if id > 0 and id % 2 == 1:  # the talk ns has the non-talk ns case
            id -= 1
        if id in (-1, 2, 8):
            return 'first-letter'
        else:
            return default_case

    @classmethod
    @deprecated_args(use_image_name=None)
    def builtin_namespaces(cls, use_image_name=None, case='first-letter'):
        """Return a dict of the builtin namespaces."""
        if use_image_name is not None:
            issue_deprecation_warning(
                'positional argument of "use_image_name"', None, 3,
                DeprecationWarning, since='20181015')

        return {i: cls(i, case=cls.default_case(i, case))
                for i in range(-2, 16)}

    @staticmethod
    def normalize_name(name):
        """
        Remove an optional colon before and after name.

        TODO: reject illegal characters.
        """
        if name == '':
            return ''

        name = name.replace('_', ' ')
        parts = name.split(':', 4)
        count = len(parts)
        if count > 3 or (count == 3 and parts[2]):
            return False

        # Discard leading colon
        if count >= 2 and not parts[0] and parts[1]:
            return parts[1].strip()

        if parts[0]:
            return parts[0].strip()

        return False

    @classmethod
    @deprecated('NamespacesDict.lookup_name', since='20150703')
    def lookup_name(cls, name, namespaces=None):
        """
        Find the Namespace for a name.

        @param name: Name of the namespace.
        @type name: basestring
        @param namespaces: namespaces to search
                           default: builtins only
        @type namespaces: dict of Namespace
        @rtype: Namespace or None
        """
        if not namespaces:
            namespaces = cls.builtin_namespaces()

        return NamespacesDict._lookup_name(name, namespaces)

    @staticmethod
    @deprecated('NamespacesDict.resolve', since='20150703')
    def resolve(identifiers, namespaces=None):
        """
        Resolve namespace identifiers to obtain Namespace objects.

        Identifiers may be any value for which int() produces a valid
        namespace id, except bool, or any string which Namespace.lookup_name
        successfully finds. A numerical string is resolved as an integer.

        @param identifiers: namespace identifiers
        @type identifiers: iterable of basestring or Namespace key,
            or a single instance of those types
        @param namespaces: namespaces to search (default: builtins only)
        @type namespaces: dict of Namespace
        @return: list of Namespace objects in the same order as the
            identifiers
        @rtype: list
        @raises KeyError: a namespace identifier was not resolved
        @raises TypeError: a namespace identifier has an inappropriate
            type such as NoneType or bool
        """
        if not namespaces:
            namespaces = Namespace.builtin_namespaces()

        return NamespacesDict._resolve(identifiers, namespaces)


class NamespacesDict(Mapping, SelfCallMixin):

    """
    An immutable dictionary containing the Namespace instances.

    It adds a deprecation message when called as the 'namespaces' property of
    APISite was callable.
    """

    _own_desc = 'the namespaces property'

    def __init__(self, namespaces):
        """Create new dict using the given namespaces."""
        super().__init__()
        self._namespaces = namespaces
        self._namespace_names = {}
        for namespace in self._namespaces.values():
            for name in namespace:
                self._namespace_names[name.lower()] = namespace

    def __iter__(self):
        """Iterate over all namespaces."""
        return iter(self._namespaces)

    def __getitem__(self, key):
        """
        Get the namespace with the given key.

        @param key: namespace key
        @type key: Namespace, int or str
        @rtype: Namespace
        """
        if isinstance(key, (Namespace, int)):
            return self._namespaces[key]
        else:
            namespace = self.lookup_name(key)
            if namespace:
                return namespace

        return super().__getitem__(key)

    def __getattr__(self, attr):
        """
        Get the namespace with the given key.

        @param attr: namespace key
        @type attr: Namespace, int or str
        @rtype: Namespace
        """
        # lookup_name access _namespaces
        if attr.isupper():
            if attr == 'MAIN':
                return self[0]

            namespace = self.lookup_name(attr)
            if namespace:
                return namespace

        return self.__getattribute__(attr)

    def __len__(self):
        """Get the number of namespaces."""
        return len(self._namespaces)

    def lookup_name(self, name):
        """
        Find the Namespace for a name also checking aliases.

        @param name: Name of the namespace.
        @type name: basestring
        @rtype: Namespace or None
        """
        name = Namespace.normalize_name(name)
        if name is False:
            return None
        return self.lookup_normalized_name(name.lower())

    def lookup_normalized_name(self, name):
        """
        Find the Namespace for a name also checking aliases.

        The name has to be normalized and must be lower case.

        @param name: Name of the namespace.
        @type name: basestring
        @rtype: Namespace or None
        """
        return self._namespace_names.get(name)

    # Temporary until Namespace.lookup_name can be removed
    @staticmethod
    def _lookup_name(name, namespaces):
        name = Namespace.normalize_name(name)
        if name is False:
            return None
        name = name.lower()

        for namespace in namespaces.values():
            if namespace._contains_lowercase_name(name):
                return namespace

        return None

    def resolve(self, identifiers):
        """
        Resolve namespace identifiers to obtain Namespace objects.

        Identifiers may be any value for which int() produces a valid
        namespace id, except bool, or any string which Namespace.lookup_name
        successfully finds. A numerical string is resolved as an integer.

        @param identifiers: namespace identifiers
        @type identifiers: iterable of basestring or Namespace key,
            or a single instance of those types
        @return: list of Namespace objects in the same order as the
            identifiers
        @rtype: list
        @raises KeyError: a namespace identifier was not resolved
        @raises TypeError: a namespace identifier has an inappropriate
            type such as NoneType or bool
        """
        return self._resolve(identifiers, self._namespaces)

    # Temporary until Namespace.resolve can be removed
    @staticmethod
    def _resolve(identifiers, namespaces):
        if isinstance(identifiers, (str, Namespace)):
            identifiers = [identifiers]
        else:
            # convert non-iterators to single item list
            try:
                iter(identifiers)
            except TypeError:
                identifiers = [identifiers]

        # lookup namespace names, and assume anything else is a key.
        # int(None) raises TypeError; however, bool needs special handling.
        result = [NotImplemented if isinstance(ns, bool) else
                  NamespacesDict._lookup_name(ns, namespaces)
                  if isinstance(ns, str)
                  and not ns.lstrip('-').isdigit() else
                  namespaces[int(ns)] if int(ns) in namespaces
                  else None
                  for ns in identifiers]

        if NotImplemented in result:
            raise TypeError('identifiers contains inappropriate types: %r'
                            % identifiers)

        # Namespace.lookup_name returns None if the name is not recognised
        if None in result:
            raise KeyError(
                'Namespace identifier(s) not recognised: {}'
                .format(','.join(str(identifier)
                                 for identifier, ns in zip(identifiers, result)
                                 if ns is None)))

        return result


class _IWEntry:

    """An entry of the _InterwikiMap with a lazy loading site."""

    def __init__(self, local, url):
        self._site = None
        self.local = local
        self.url = url

    @property
    def site(self):
        if self._site is None:
            try:
                self._site = pywikibot.Site(url=self.url)
            except Exception as e:
                self._site = e
        return self._site


class _InterwikiMap:

    """A representation of the interwiki map of a site."""

    def __init__(self, site):
        """
        Create an empty uninitialized interwiki map for the given site.

        @param site: Given site for which interwiki map is to be created
        @type site: pywikibot.site.APISite
        """
        super().__init__()
        self._site = site
        self._map = None

    def reset(self):
        """Remove all mappings to force building a new mapping."""
        self._map = None

    @property
    def _iw_sites(self):
        """Fill the interwikimap cache with the basic entries."""
        # _iw_sites is a local cache to return a APISite instance depending
        # on the interwiki prefix of that site
        if self._map is None:
            self._map = {iw['prefix']: _IWEntry('local' in iw, iw['url'])
                         for iw in self._site.siteinfo['interwikimap']}
        return self._map

    def __getitem__(self, prefix):
        """
        Return the site, locality and url for the requested prefix.

        @param prefix: Interwiki prefix
        @type prefix: Dictionary key
        @rtype: _IWEntry
        @raises KeyError: Prefix is not a key
        @raises TypeError: Site for the prefix is of wrong type
        """
        if prefix not in self._iw_sites:
            raise KeyError("'{0}' is not an interwiki prefix.".format(prefix))
        if isinstance(self._iw_sites[prefix].site, BaseSite):
            return self._iw_sites[prefix]
        elif isinstance(self._iw_sites[prefix].site, Exception):
            raise self._iw_sites[prefix].site
        else:
            raise TypeError('_iw_sites[%s] is wrong type: %s'
                            % (prefix, type(self._iw_sites[prefix].site)))

    def get_by_url(self, url):
        """
        Return a set of prefixes applying to the URL.

        @param url: URL for the interwiki
        @type url: str
        @rtype: set
        """
        return {prefix for prefix, iw_entry in self._iw_sites
                if iw_entry.url == url}


class BaseSite(ComparableMixin):

    """Site methods that are independent of the communication interface."""

    @remove_last_args(['sysop'])
    def __init__(self, code: str, fam=None, user=None) -> None:
        """
        Initializer.

        @param code: the site's language code
        @type code: str
        @param fam: wiki family name (optional)
        @type fam: str or pywikibot.family.Family
        @param user: bot user name (optional)
        @type user: str
        """
        if code.lower() != code:
            # Note the Site function in __init__ also emits a UserWarning
            # for this condition, showing the callers file and line no.
            pywikibot.log('BaseSite: code "{}" converted to lowercase'
                          .format(code))
            code = code.lower()
        if not all(x in pywikibot.family.CODE_CHARACTERS for x in code):
            pywikibot.log('BaseSite: code "{}" contains invalid characters'
                          .format(code))
        self.__code = code
        if isinstance(fam, str) or fam is None:
            self.__family = pywikibot.family.Family.load(fam)
        else:
            self.__family = fam

        self.obsolete = False
        # if we got an outdated language code, use the new one instead.
        if self.__code in self.__family.obsolete:
            if self.__family.obsolete[self.__code] is not None:
                self.__code = self.__family.obsolete[self.__code]
                # Note the Site function in __init__ emits a UserWarning
                # for this condition, showing the callers file and line no.
                pywikibot.log('Site {} instantiated using aliases code of {}'
                              .format(self, code))
            else:
                # no such language anymore
                self.obsolete = True
                pywikibot.log('Site %s instantiated and marked "obsolete" '
                              'to prevent access' % self)
        elif self.__code not in self.languages():
            if self.__family.name in self.__family.langs and \
               len(self.__family.langs) == 1:
                self.__code = self.__family.name
                if self.__family == pywikibot.config.family \
                        and code == pywikibot.config.mylang:
                    pywikibot.config.mylang = self.__code
                    warn('Global configuration variable "mylang" changed to '
                         '"%s" while instantiating site %s'
                         % (self.__code, self), UserWarning)
            else:
                raise UnknownSite("Language '%s' does not exist in family %s"
                                  % (self.__code, self.__family.name))

        self._username = normalize_username(user)

        self.use_hard_category_redirects = (
            self.code in self.family.use_hard_category_redirects)

        # following are for use with lock_page and unlock_page methods
        self._pagemutex = threading.Condition()
        self._locked_pages = set()

    @property
    @deprecated(
        "APISite.siteinfo['case'] or Namespace.case == 'case-sensitive'",
        since='20170504')
    def nocapitalize(self):
        """
        Return whether this site's default title case is case-sensitive.

        DEPRECATED.
        """
        return self.siteinfo['case'] == 'case-sensitive'

    @property
    def throttle(self):
        """Return this Site's throttle. Initialize a new one if needed."""
        if not hasattr(self, '_throttle'):
            self._throttle = Throttle(self, multiplydelay=True)
        return self._throttle

    @property
    def family(self):
        """The Family object for this Site's wiki family."""
        return self.__family

    @property
    def code(self):
        """
        The identifying code for this Site equal to the wiki prefix.

        By convention, this is usually an ISO language code, but it does
        not have to be.
        """
        return self.__code

    @property
    def lang(self):
        """The ISO language code for this Site.

        Presumed to be equal to the site code, but this can be overridden.
        """
        return self.__code

    @property
    def doc_subpage(self):
        """
        Return the documentation subpage for this Site.

        @rtype: tuple
        """
        if not hasattr(self, '_doc_subpage'):
            try:
                doc, codes = self.family.doc_subpages.get('_default', ((), []))
                if self.code not in codes:
                    try:
                        doc = self.family.doc_subpages[self.code]
                    # Language not defined in doc_subpages in x_family.py file
                    # It will use default for the family.
                    # should it just raise an Exception and fail?
                    # this will help to check the dictionary ...
                    except KeyError:
                        warn('Site {0} has no language defined in '
                             'doc_subpages dict in {1}_family.py file'
                             .format(self, self.family.name),
                             FamilyMaintenanceWarning, 2)
            # doc_subpages not defined in x_family.py file
            except AttributeError:
                doc = ()  # default
                warn('Site {0} has no doc_subpages dict in {1}_family.py file'
                     .format(self, self.family.name),
                     FamilyMaintenanceWarning, 2)
            self._doc_subpage = doc

        return self._doc_subpage

    def _cmpkey(self):
        """Perform equality and inequality tests on Site objects."""
        return (self.family.name, self.code)

    def __getstate__(self):
        """Remove Lock based classes before pickling."""
        new = self.__dict__.copy()
        del new['_pagemutex']
        if '_throttle' in new:
            del new['_throttle']
        # site cache contains exception information, which can't be pickled
        if '_iw_sites' in new:
            del new['_iw_sites']
        return new

    def __setstate__(self, attrs):
        """Restore things removed in __getstate__."""
        self.__dict__.update(attrs)
        self._pagemutex = threading.Condition()

    def user(self):
        """Return the currently-logged in bot username, or None."""
        if self.logged_in():
            return self.username()
        else:
            return None

    @remove_last_args(['sysop'])
    def username(self):
        """Return the username used for the site."""
        return self._username

    def __getattr__(self, attr):
        """Delegate undefined methods calls to the Family object."""
        if hasattr(self.__class__, attr):
            return getattr(self.__class__, attr)
        try:
            method = getattr(self.family, attr)
            if not callable(method):
                raise AttributeError
            f = functools.partial(method, self.code)
            if hasattr(method, '__doc__'):
                f.__doc__ = method.__doc__
            return f
        except AttributeError:
            raise AttributeError("%s instance has no attribute '%s'"
                                 % (self.__class__.__name__, attr))

    def __str__(self):
        """Return string representing this Site's name and code."""
        return self.family.name + ':' + self.code

    @property
    def sitename(self):
        """String representing this Site's name and code."""
        return SelfCallString(self.__str__())

    def __repr__(self):
        """Return internal representation."""
        return '{0}("{1}", "{2}")'.format(
            self.__class__.__name__, self.code, self.family)

    def __hash__(self):
        """Return hashable key."""
        return hash(repr(self))

    def languages(self):
        """Return list of all valid language codes for this site's Family."""
        return list(self.family.langs.keys())

    def validLanguageLinks(self):
        """Return list of language codes to be used in interwiki links."""
        return [lang for lang in self.languages()
                if self.namespaces.lookup_normalized_name(lang) is None]

    def _interwiki_urls(self, only_article_suffixes=False):
        base_path = self.path()
        if not only_article_suffixes:
            yield base_path
        yield base_path + '/'
        yield base_path + '?title='
        yield self.article_path

    def interwiki(self, prefix):
        """
        Return the site for a corresponding interwiki prefix.

        @raises pywikibot.exceptions.SiteDefinitionError: if the url given in
            the interwiki table doesn't match any of the existing families.
        @raises KeyError: if the prefix is not an interwiki prefix.
        """
        return self._interwikimap[prefix].site

    def interwiki_prefix(self, site):
        """
        Return the interwiki prefixes going to that site.

        The interwiki prefixes are ordered first by length (shortest first)
        and then alphabetically. L{interwiki(prefix)} is not guaranteed to
        equal C{site} (i.e. the parameter passed to this function).

        @param site: The targeted site, which might be it's own.
        @type site: L{BaseSite}
        @return: The interwiki prefixes
        @rtype: list (guaranteed to be not empty)
        @raises KeyError: if there is no interwiki prefix for that site.
        """
        assert site is not None, 'Site must not be None'
        prefixes = set()
        for url in site._interwiki_urls():
            prefixes.update(self._interwikimap.get_by_url(url))
        if not prefixes:
            raise KeyError(
                "There is no interwiki prefix to '{0}'".format(site))
        return sorted(prefixes, key=lambda p: (len(p), p))

    def local_interwiki(self, prefix):
        """
        Return whether the interwiki prefix is local.

        A local interwiki prefix is handled by the target site like a normal
        link. So if that link also contains an interwiki link it does follow
        it as long as it's a local link.

        @raises pywikibot.exceptions.SiteDefinitionError: if the url given in
            the interwiki table doesn't match any of the existing families.
        @raises KeyError: if the prefix is not an interwiki prefix.
        """
        return self._interwikimap[prefix].local

    @deprecated('APISite.namespaces.lookup_name', since='20150703')
    def ns_index(self, namespace):
        """
        Return the Namespace for a given namespace name.

        @param namespace: name
        @type namespace: str
        @return: The matching Namespace object on this Site
        @rtype: Namespace, or None if invalid
        """
        return self.namespaces.lookup_name(namespace)

    @deprecated('APISite.namespaces.lookup_name', since='20150703')
    def getNamespaceIndex(self, namespace):
        """DEPRECATED: Return the Namespace for a given namespace name."""
        return self.namespaces.lookup_name(namespace)

    def _build_namespaces(self):
        """Create default namespaces."""
        return Namespace.builtin_namespaces()

    @property
    def namespaces(self):
        """Return dict of valid namespaces on this wiki."""
        if not hasattr(self, '_namespaces'):
            self._namespaces = NamespacesDict(self._build_namespaces())
        return self._namespaces

    def ns_normalize(self, value):
        """
        Return canonical local form of namespace name.

        @param value: A namespace name
        @type value: str

        """
        index = self.namespaces.lookup_name(value)
        return self.namespace(index)

    @remove_last_args(('default', ))
    def redirect(self):
        """Return list of localized redirect tags for the site."""
        return ['REDIRECT']

    @remove_last_args(('default', ))
    def pagenamecodes(self):
        """Return list of localized PAGENAME tags for the site."""
        return ['PAGENAME']

    @remove_last_args(('default', ))
    def pagename2codes(self):
        """Return list of localized PAGENAMEE tags for the site."""
        return ['PAGENAMEE']

    def lock_page(self, page, block=True):
        """
        Lock page for writing. Must be called before writing any page.

        We don't want different threads trying to write to the same page
        at the same time, even to different sections.

        @param page: the page to be locked
        @type page: pywikibot.Page
        @param block: if true, wait until the page is available to be locked;
            otherwise, raise an exception if page can't be locked

        """
        title = page.title(with_section=False)
        with self._pagemutex:
            while title in self._locked_pages:
                if not block:
                    raise PageInUse(title)
                self._pagemutex.wait()
            self._locked_pages.add(title)

    def unlock_page(self, page):
        """
        Unlock page. Call as soon as a write operation has completed.

        @param page: the page to be locked
        @type page: pywikibot.Page

        """
        with self._pagemutex:
            self._locked_pages.discard(page.title(with_section=False))
            self._pagemutex.notify_all()

    def disambcategory(self):
        """Return Category in which disambig pages are listed."""
        if self.has_data_repository:
            repo = self.data_repository()
            repo_name = repo.family.name
            try:
                item = self.family.disambcatname[repo.code]
            except KeyError:
                raise Error(
                    'No {repo} qualifier found for disambiguation category '
                    'name in {fam}_family file'.format(repo=repo_name,
                                                       fam=self.family.name))
            else:
                dp = pywikibot.ItemPage(repo, item)
                try:
                    name = dp.getSitelink(self)
                except pywikibot.NoPage:
                    raise Error(
                        'No disambiguation category name found in {repo} '
                        'for {site}'.format(repo=repo_name, site=self))
        else:  # fallback for non WM sites
            try:
                name = '%s:%s' % (Namespace.CATEGORY,
                                  self.family.disambcatname[self.code])
            except KeyError:
                raise Error(
                    'No disambiguation category name found in '
                    '{site.family.name}_family for {site}'.format(site=self))
        return pywikibot.Category(pywikibot.Link(name, self))

    def isInterwikiLink(self, text):
        """Return True if text is in the form of an interwiki link.

        If a link object constructed using "text" as the link text parses as
        belonging to a different site, this method returns True.

        """
        linkfam, linkcode = pywikibot.Link(text, self).parse_site()
        return linkfam != self.family.name or linkcode != self.code

    def redirectRegex(self, pattern=None):
        """Return a compiled regular expression matching on redirect pages.

        Group 1 in the regex match object will be the target title.

        """
        if pattern is None:
            pattern = 'REDIRECT'
        # A redirect starts with hash (#), followed by a keyword, then
        # arbitrary stuff, then a wikilink. The wikilink may contain
        # a label, although this is not useful.
        return re.compile(r'\s*#{pattern}\s*:?\s*\[\[(.+?)(?:\|.*?)?\]\]'
                          .format(pattern=pattern), re.IGNORECASE | re.DOTALL)

    def sametitle(self, title1, title2):
        """
        Return True if title1 and title2 identify the same wiki page.

        title1 and title2 may be unequal but still identify the same page,
        if they use different aliases for the same namespace.
        """
        def ns_split(title):
            """Separate the namespace from the name."""
            ns, delim, name = title.partition(':')
            if delim:
                ns = self.namespaces.lookup_name(ns)
            if not delim or not ns:
                return default_ns, title
            else:
                return ns, name

        if title1 == title2:
            return True
        # Replace underscores with spaces and multiple combinations of them
        # with only one space
        title1 = re.sub(r'[_ ]+', ' ', title1)
        title2 = re.sub(r'[_ ]+', ' ', title2)
        if title1 == title2:
            return True
        default_ns = self.namespaces[0]
        # determine whether titles contain namespace prefixes
        ns1_obj, name1 = ns_split(title1)
        ns2_obj, name2 = ns_split(title2)
        if ns1_obj != ns2_obj:
            # pages in different namespaces
            return False
        name1 = name1.strip()
        name2 = name2.strip()
        # If the namespace has a case definition it's overriding the site's
        # case definition
        if ns1_obj.case == 'first-letter':
            name1 = first_upper(name1)
            name2 = first_upper(name2)
        return name1 == name2

    # namespace shortcuts for backwards-compatibility

    @deprecated('namespaces.SPECIAL.custom_name', since='20160407')
    def special_namespace(self):
        """Return local name for the Special: namespace."""
        return self.namespace(-1)

    @deprecated('namespaces.FILE.custom_name', since='20160407')
    def image_namespace(self):
        """Return local name for the File namespace."""
        return self.namespace(6)

    @deprecated('namespaces.MEDIAWIKI.custom_name', since='20160407')
    def mediawiki_namespace(self):
        """Return local name for the MediaWiki namespace."""
        return self.namespace(8)

    @deprecated('namespaces.TEMPLATE.custom_name', since='20160407')
    def template_namespace(self):
        """Return local name for the Template namespace."""
        return self.namespace(10)

    @deprecated('namespaces.CATEGORY.custom_name', since='20160407')
    def category_namespace(self):
        """Return local name for the Category namespace."""
        return self.namespace(14)

    @deprecated('list(namespaces.CATEGORY)', since='20150829')
    def category_namespaces(self):
        """Return names for the Category namespace."""
        return list(self.namespace(14, all=True))

    # site-specific formatting preferences

    def category_on_one_line(self):
        # TODO: is this even needed? No family in the framework uses it.
        """Return True if this site wants all category links on one line."""
        return self.code in self.family.category_on_one_line

    def interwiki_putfirst(self):
        """Return list of language codes for ordering of interwiki links."""
        return self.family.interwiki_putfirst.get(self.code, None)

    def getSite(self, code):
        """Return Site object for language 'code' in this Family."""
        return pywikibot.Site(code=code, fam=self.family, user=self.user())

    # deprecated methods for backwards-compatibility

    @deprecated('pywikibot.data.api.encode_url', since='20151211')
    def urlEncode(self, query):
        """DEPRECATED."""
        return api.encode_url(query)


class TokenWallet:

    """Container for tokens."""

    def __init__(self, site):
        """Initializer.

        @type site: pywikibot.site.APISite
        """
        self.site = site
        self._tokens = {}
        self.failed_cache = set()  # cache unavailable tokens.

    def load_tokens(self, types, all=False):
        """
        Preload one or multiple tokens.

        @param types: the types of token.
        @type types: iterable
        @param all: load all available tokens, if None only if it can be done
            in one request.
        @type all: bool
        """
        if self.site.user() is None:
            self.site.login()

        self._tokens.setdefault(self.site.user(), {}).update(
            self.site.get_tokens(types, all=all))

        # Preload all only the first time.
        # When all=True types is extended in site.get_tokens().
        # Keys not recognised as tokens, are cached so they are not requested
        # any longer.
        if all is not False:
            for key in types:
                if key not in self._tokens[self.site.user()]:
                    self.failed_cache.add((self.site.user(), key))

    def __getitem__(self, key):
        """Get token value for the given key."""
        if self.site.user() is None:
            self.site.login()

        user_tokens = self._tokens.setdefault(self.site.user(), {})
        # always preload all for users without tokens
        failed_cache_key = (self.site.user(), key)

        try:
            key = self.site.validate_tokens([key])[0]
        except IndexError:
            raise Error(
                "Requested token '{0}' is invalid on {1} wiki."
                .format(key, self.site))

        if (key not in user_tokens
                and failed_cache_key not in self.failed_cache):
            self.load_tokens([key], all=False if user_tokens else None)

        if key in user_tokens:
            return user_tokens[key]
        else:
            # token not allowed for self.site.user() on self.site
            self.failed_cache.add(failed_cache_key)
            # to be changed back to a plain KeyError?
            raise Error(
                "Action '{0}' is not allowed for user {1} on {2} wiki."
                .format(key, self.site.user(), self.site))

    def __contains__(self, key):
        """Return True if the given token name is cached."""
        return key in self._tokens.setdefault(self.site.user(), {})

    def __str__(self):
        """Return a str representation of the internal tokens dictionary."""
        return self._tokens.__str__()

    def __repr__(self):
        """Return a representation of the internal tokens dictionary."""
        return self._tokens.__repr__()


class RemovedSite(BaseSite):

    """Site removed from a family."""

    @remove_last_args(['sysop'])
    def __init__(self, code, fam, user=None):
        """Initializer."""
        super().__init__(code, fam, user)


_mw_msg_cache = defaultdict(dict)


class APISite(BaseSite):

    """
    API interface to MediaWiki site.

    Do not instantiate directly; use pywikibot.Site function.
    """

    @remove_last_args(['sysop'])
    def __init__(self, code, fam=None, user=None):
        """Initializer."""
        super().__init__(code, fam, user)
        self._msgcache = {}
        self._loginstatus = _LoginStatus.NOT_ATTEMPTED
        self._siteinfo = Siteinfo(self)
        self._paraminfo = api.ParamInfo(self)
        self._interwikimap = _InterwikiMap(self)
        self.tokens = TokenWallet(self)

    def __getstate__(self):
        """Remove TokenWallet before pickling, for security reasons."""
        new = super().__getstate__()
        del new['tokens']
        del new['_interwikimap']
        return new

    def __setstate__(self, attrs):
        """Restore things removed in __getstate__."""
        super().__setstate__(attrs)
        self._interwikimap = _InterwikiMap(self)
        self.tokens = TokenWallet(self)

    @classmethod
    def fromDBName(cls, dbname, site=None):
        """
        Create a site from a database name using the sitematrix.

        @param dbname: database name
        @type dbname: str
        @param site: Site to load sitematrix from. (Default meta.wikimedia.org)
        @type site: pywikibot.site.APISite
        @return: site object for the database name
        @rtype: pywikibot.site.APISite
        """
        # TODO this only works for some WMF sites
        if not site:
            site = pywikibot.Site('meta', 'meta')
        req = site._request(expiry=datetime.timedelta(days=10),
                            parameters={'action': 'sitematrix'})
        data = req.submit()
        for key, val in data['sitematrix'].items():
            if key == 'count':
                continue
            if 'code' in val:
                lang = val['code']
                for site in val['site']:
                    if site['dbname'] == dbname:
                        if site['code'] == 'wiki':
                            site['code'] = 'wikipedia'
                        return pywikibot.Site(lang, site['code'])
            else:  # key == 'specials'
                for site in val:
                    if site['dbname'] == dbname:
                        return pywikibot.Site(url=site['url'] + '/w/index.php')
        raise ValueError('Cannot parse a site out of %s.' % dbname)

    @deprecated_args(step=None)
    def _generator(self, gen_class, type_arg: Optional[str] = None,
                   namespaces=None, total: Optional[int] = None, **args):
        """Convenience method that returns an API generator.

        All generic keyword arguments are passed as MW API parameter
        except for 'g_content' which is passed as a normal parameter to
        the generator's Initializer.

        @param gen_class: the type of generator to construct (must be
            a subclass of pywikibot.data.api._RequestWrapper)
        @param type_arg: query type argument to be passed to generator's
            constructor unchanged (not all types require this)
        @param namespaces: if not None, limit the query to namespaces in
            this list
        @type namespaces: iterable of basestring or Namespace key,
            or a single instance of those types. May be a '|' separated
            list of namespace identifiers.
        @param total: if not None, limit the generator to yielding this
            many items in total
        @return: iterable with parameters set
        @rtype: _RequestWrapper
        @raises KeyError: a namespace identifier was not resolved
        @raises TypeError: a namespace identifier has an inappropriate
            type such as NoneType or bool
        """
        req_args = {'site': self}
        if 'g_content' in args:
            req_args['g_content'] = args.pop('g_content')
        if 'parameters' in args:
            req_args.update(args)
        else:
            req_args['parameters'] = args
        if type_arg is not None:
            gen = gen_class(type_arg, **req_args)
        else:
            gen = gen_class(**req_args)
        if namespaces is not None:
            gen.set_namespace(namespaces)
        gen.set_maximum_items(total)
        return gen

    def _request_class(self, kwargs):
        """
        Get the appropriate class.

        Inside this class kwargs use the parameters mode but QueryGenerator may
        use the old kwargs mode.
        """
        # This checks expiry in kwargs and not kwargs['parameters'] so it won't
        # create a CachedRequest when there is an expiry in an API parameter
        # and kwargs here are actually in parameters mode.
        if 'expiry' in kwargs and kwargs['expiry'] is not None:
            return api.CachedRequest
        else:
            return api.Request

    def _request(self, **kwargs):
        """Create a request by forwarding all parameters directly."""
        if 'expiry' in kwargs and kwargs['expiry'] is None:
            del kwargs['expiry']

        return self._request_class(kwargs)(site=self, **kwargs)

    def _simple_request(self, **kwargs):
        """Create a request by defining all kwargs as parameters."""
        return self._request_class({'parameters': kwargs}).create_simple(
            site=self, **kwargs)

    @remove_last_args(['sysop'])
    def logged_in(self):
        """Verify the bot is logged into the site as the expected user.

        The expected usernames are those provided as the user parameter
        at instantiation.

        @rtype: bool
        """
        if not hasattr(self, '_userinfo'):
            return False
        if 'anon' in self.userinfo or not self.userinfo.get('id'):
            return False

        if not self.userinfo.get('name'):
            return False

        if self.userinfo['name'] != self.username():
            return False

        return True

    def is_oauth_token_available(self):
        """
        Check whether OAuth token is set for this site.

        @rtype: bool
        """
        auth_token = get_authentication(self.base_url(''))
        return auth_token is not None and len(auth_token) == 4

    @deprecated_args(sysop=None)
    def login(self, sysop=None, autocreate=False):
        """
        Log the user in if not already logged in.

        @param autocreate: if true, allow auto-creation of the account
                           using unified login
        @type autocreate: bool

        @raises pywikibot.exceptions.NoUsername: Username is not recognised
            by the site.
        @see: U{https://www.mediawiki.org/wiki/API:Login}
        """
        # TODO: this should include an assert that loginstatus
        #       is not already IN_PROGRESS, however the
        #       login status may be left 'IN_PROGRESS' because
        #       of exceptions or if the first method of login
        #       (below) is successful. Instead, log the problem,
        #       to be increased to 'warning' level once majority
        #       of issues are resolved.
        if self._loginstatus == _LoginStatus.IN_PROGRESS:
            pywikibot.log(
                '{!r}.login() called when a previous login was in progress.'
                .format(self))
        # There are several ways that the site may already be
        # logged in, and we do not need to hit the server again.
        # logged_in() is False if _userinfo exists, which means this
        # will have no effect for the invocation from api.py
        if self.logged_in():
            self._loginstatus = _LoginStatus.AS_USER
            return
        # check whether a login cookie already exists for this user
        # or check user identity when OAuth enabled
        self._loginstatus = _LoginStatus.IN_PROGRESS
        try:
            self.getuserinfo(force=True)
            if self.userinfo['name'] == self.user():
                return
        # May occur if you are not logged in (no API read permissions).
        except api.APIError:
            pass
        except NoUsername as e:
            if not autocreate:
                raise e

        if self.is_oauth_token_available():
            if self.userinfo['name'] != self.username():
                if self.username() is None:
                    raise NoUsername('No username has been defined in your '
                                     'user-config.py: you have to add in this '
                                     'file the following line:\n'
                                     "usernames['{family}']['{lang}'] "
                                     "= '{username}'"
                                     .format(family=self.family,
                                             lang=self.lang,
                                             username=self.userinfo['name']))
                else:
                    raise NoUsername('Logged in on {site} via OAuth as '
                                     '{wrong}, but expect as {right}'
                                     .format(site=self,
                                             wrong=self.userinfo['name'],
                                             right=self.username()))
            else:
                raise NoUsername('Logging in on %s via OAuth failed' % self)
        login_manager = api.LoginManager(site=self, user=self.username())
        if login_manager.login(retry=True, autocreate=autocreate):
            self._username = login_manager.username
            self.getuserinfo(force=True)
            self._loginstatus = _LoginStatus.AS_USER
        else:
            self._loginstatus = _LoginStatus.NOT_LOGGED_IN  # failure

    def _relogin(self):
        """Force a login sequence without logging out, using the current user.

        This is an internal function which is used to re-login when
        the internal login state does not match the state we receive
        from the site.
        """
        del self._userinfo
        self._loginstatus = _LoginStatus.NOT_LOGGED_IN
        self.login()

    def logout(self):
        """
        Logout of the site and load details for the logged out user.

        Also logs out of the global account if linked to the user.
        U{https://www.mediawiki.org/wiki/API:Logout}

        @raises APIError: Logout is not available when OAuth enabled.
        """
        if self.is_oauth_token_available():
            pywikibot.warning('Using OAuth suppresses logout function')
        req_params = {'action': 'logout'}
        # csrf token introduced in MW 1.24
        with suppress(Error):
            req_params['token'] = self.tokens['csrf']
        uirequest = self._simple_request(**req_params)
        uirequest.submit()
        self._loginstatus = _LoginStatus.NOT_LOGGED_IN

        # Reset tokens and user properties
        del self._userinfo
        self.tokens = TokenWallet(self)
        self._paraminfo = api.ParamInfo(self)

        # Clear also cookies for site's second level domain (T224712)
        api._invalidate_superior_cookies(self.family)

    def getuserinfo(self, force=False):
        """Retrieve userinfo from site and store in _userinfo attribute.

        self._userinfo will be a dict with the following keys and values:

          - id: user id (numeric str)
          - name: username (if user is logged in)
          - anon: present if user is not logged in
          - groups: list of groups (could be empty)
          - rights: list of rights (could be empty)
          - message: present if user has a new message on talk page
          - blockinfo: present if user is blocked (dict)

        U{https://www.mediawiki.org/wiki/API:Userinfo}

        @param force: force to retrieve userinfo ignoring cache
        @type force: bool
        """
        if force or not hasattr(self, '_userinfo'):
            uirequest = self._simple_request(
                action='query',
                meta='userinfo',
                uiprop='blockinfo|hasmsg|groups|rights|ratelimits'
            )
            uidata = uirequest.submit()
            assert 'query' in uidata, \
                   "API userinfo response lacks 'query' key"
            assert 'userinfo' in uidata['query'], \
                   "API userinfo response lacks 'userinfo' key"
            self._userinfo = uidata['query']['userinfo']
            if 'anon' in self._userinfo or not self._userinfo.get('id'):
                pywikibot.warning('No user is logged in on site {}'
                                  .format(self))
        return self._userinfo

    userinfo = property(fget=getuserinfo, doc=getuserinfo.__doc__)

    def getglobaluserinfo(self):
        """Retrieve globaluserinfo from site and cache it.

        self._globaluserinfo will be a dict with the following keys and values:

          - id: user id (numeric str)
          - home: dbname of home wiki
          - registration: registration date as Timestamp
          - groups: list of groups (could be empty)
          - rights: list of rights (could be empty)
          - editcount: global editcount
        """
        if not hasattr(self, '_globaluserinfo'):
            uirequest = self._simple_request(
                action='query',
                meta='globaluserinfo',
                guiprop='groups|rights|editcount'
            )
            uidata = uirequest.submit()
            assert 'query' in uidata, \
                   "API userinfo response lacks 'query' key"
            assert 'globaluserinfo' in uidata['query'], \
                   "API userinfo response lacks 'userinfo' key"
            self._globaluserinfo = uidata['query']['globaluserinfo']
            ts = self._globaluserinfo['registration']
            iso_ts = pywikibot.Timestamp.fromISOformat(ts)
            self._globaluserinfo['registration'] = iso_ts
        return self._globaluserinfo

    globaluserinfo = property(fget=getglobaluserinfo,
                              doc=getglobaluserinfo.__doc__)

    @remove_last_args(['sysop'])
    def is_blocked(self):
        """
        Return True when logged in user is blocked.

        To check whether a user can perform an action,
        the method has_right should be used.
        U{https://www.mediawiki.org/wiki/API:Userinfo}

        @rtype: bool
        """
        return 'blockinfo' in self.userinfo

    def get_searched_namespaces(self, force=False):
        """
        Retrieve the default searched namespaces for the user.

        If no user is logged in, it returns the namespaces used by default.
        Otherwise it returns the user preferences. It caches the last result
        and returns it, if the username or login status hasn't changed.

        @param force: Whether the cache should be discarded.
        @return: The namespaces which are searched by default.
        @rtype: C{set} of L{Namespace}
        """
        # TODO: Integrate into _userinfo
        if (force or not hasattr(self, '_useroptions')
                or self.user() != self._useroptions['_name']):
            uirequest = self._simple_request(
                action='query',
                meta='userinfo',
                uiprop='options'
            )
            uidata = uirequest.submit()
            assert 'query' in uidata, \
                   "API userinfo response lacks 'query' key"
            assert 'userinfo' in uidata['query'], \
                   "API userinfo response lacks 'userinfo' key"
            self._useroptions = uidata['query']['userinfo']['options']
            # To determine if user name has changed
            self._useroptions['_name'] = (
                None if 'anon' in uidata['query']['userinfo'] else
                uidata['query']['userinfo']['name'])
        return {ns for ns in self.namespaces.values() if ns.id >= 0
                and self._useroptions['searchNs{0}'.format(ns.id)]
                in ['1', True]}

    @property
    def article_path(self):
        """Get the nice article path without $1."""
        # Assert and remove the trailing $1 and assert that it'll end in /
        assert self.siteinfo['general']['articlepath'].endswith('/$1'), \
            'articlepath must end with /$1'
        return self.siteinfo['general']['articlepath'][:-2]

    def assert_valid_iter_params(self, msg_prefix, start, end, reverse,
                                 is_ts=True):
        """Validate iterating API parameters.

        @param msg_prefix: The calling method name
        @type msg_prefix: str
        @param start: The start value to compare
        @param end: The end value to compare
        @param reverse: The reverse option
        @type reverse: bool
        @param is_ts: When comparing timestamps (with is_ts=True) the start
            is usually greater than end. Comparing titles this is vice versa.
        @type is_ts: bool
        @raises AssertionError: start/end values are in wrong order
        """
        if reverse ^ is_ts:
            low, high = end, start
            order = 'follow'
        else:
            low, high = start, end
            order = 'precede'
        msg = ('{method}: "start" must {order} "end" '
               'with reverse={reverse} and is_ts={is_ts} '
               'but "start" is "{start}" and "end" is "{end}".')
        assert low < high, fill(msg.format(method=msg_prefix, order=order,
                                           start=start, end=end,
                                           reverse=reverse, is_ts=is_ts))

    @remove_last_args(['sysop'])
    def has_right(self, right):
        """Return true if and only if the user has a specific right.

        Possible values of 'right' may vary depending on wiki settings.
        U{https://www.mediawiki.org/wiki/API:Userinfo}

        @param right: a specific right to be validated
        @type right: str
        """
        return right.lower() in self.userinfo['rights']

    @remove_last_args(['sysop'])
    def has_group(self, group):
        """Return true if and only if the user is a member of specified group.

        Possible values of 'group' may vary depending on wiki settings,
        but will usually include bot.
        U{https://www.mediawiki.org/wiki/API:Userinfo}
        """
        return group.lower() in self.userinfo['groups']

    @remove_last_args(['sysop'])
    def messages(self):
        """Return true if the user has new messages, and false otherwise."""
        return 'messages' in self.userinfo

    @need_extension('Echo')
    def notifications(self, **kwargs):
        """Yield Notification objects from the Echo extension.

        @keyword format: If specified, notifications will be returned formatted
            this way. Its value is either 'model', 'special' or None. Default
            is 'special'.
        @type format: str or None

        Refer API reference for other keywords.
        """
        params = {
            'action': 'query',
            'meta': 'notifications',
            'notformat': 'special',
        }

        for key, value in kwargs.items():
            params['not' + key] = value

        data = self._simple_request(**params).submit()
        notifications = data['query']['notifications']['list']

        # Support API before 1.27.0-wmf.22
        if hasattr(notifications, 'values'):
            notifications = notifications.values()

        return (Notification.fromJSON(self, notification)
                for notification in notifications)

    @need_extension('Echo')
    def notifications_mark_read(self, **kwargs):
        """Mark selected notifications as read.

        @return: whether the action was successful
        @rtype: bool
        """
        # TODO: ensure that the 'echomarkread' action
        # is supported by the site
        kwargs = merge_unique_dicts(kwargs, action='echomarkread',
                                    token=self.tokens['edit'])
        req = self._simple_request(**kwargs)
        data = req.submit()
        try:
            return data['query']['echomarkread']['result'] == 'success'
        except KeyError:
            return False

    def mediawiki_messages(self, keys, lang=None):
        """Fetch the text of a set of MediaWiki messages.

        The returned dict uses each key to store the associated message.

        @see: U{https://www.mediawiki.org/wiki/API:Allmessages}

        @param keys: MediaWiki messages to fetch
        @type keys: iterable of str
        @param lang: a language code, default is self.lang
        @type lang: str or None

        @rtype dict
        """
        amlang = lang or self.lang
        if not all(amlang in _mw_msg_cache
                   and _key in _mw_msg_cache[amlang] for _key in keys):
            parameters = {'meta': 'allmessages',
                          'ammessages': keys,
                          'amlang': amlang,
                          }
            msg_query = api.QueryGenerator(site=self, parameters=parameters)

            for msg in msg_query:
                if 'missing' not in msg:
                    _mw_msg_cache[amlang][msg['name']] = msg['*']

            # Check requested keys
            result = {}
            for key in keys:
                try:
                    result[key] = _mw_msg_cache[amlang][key]
                except KeyError:
                    raise KeyError("No message '{}' found for lang '{}'"
                                   .format(key, amlang))
            else:
                return result

        return {_key: _mw_msg_cache[amlang][_key] for _key in keys}

    @deprecated_args(forceReload=None)
    def mediawiki_message(self, key, lang=None) -> str:
        """Fetch the text for a MediaWiki message.

        @param key: name of MediaWiki message
        @type key: str
        @param lang: a language code, default is self.lang
        @type lang: str or None
        """
        return self.mediawiki_messages([key], lang=lang)[key]

    def has_mediawiki_message(self, key, lang=None):
        """Determine if the site defines a MediaWiki message.

        @param key: name of MediaWiki message
        @type key: str
        @param lang: a language code, default is self.lang
        @type lang: str or None

        @rtype: bool
        """
        return self.has_all_mediawiki_messages([key], lang=lang)

    def has_all_mediawiki_messages(self, keys, lang=None):
        """Confirm that the site defines a set of MediaWiki messages.

        @param keys: names of MediaWiki messages
        @type keys: iterable of str
        @param lang: a language code, default is self.lang
        @type lang: str or None

        @rtype: bool
        """
        try:
            self.mediawiki_messages(keys, lang=lang)
        except KeyError:
            return False
        return True

    @property
    def months_names(self):
        """Obtain month names from the site messages.

        The list is zero-indexed, ordered by month in calendar, and should
        be in the original site language.

        @return: list of tuples (month name, abbreviation)
        @rtype: list
        """
        if hasattr(self, '_months_names'):
            return self._months_names

        months_long = ['january', 'february', 'march',
                       'april', 'may_long', 'june',
                       'july', 'august', 'september',
                       'october', 'november', 'december']
        months_short = ['jan', 'feb', 'mar', 'apr', 'may', 'jun',
                        'jul', 'aug', 'sep', 'oct', 'nov', 'dec']

        months = self.mediawiki_messages(months_long + months_short)

        self._months_names = []
        for m_l, m_s in zip(months_long, months_short):
            self._months_names.append((months[m_l], months[m_s]))

        return self._months_names

    def list_to_text(self, args: typing.Iterable[str]) -> str:
        """Convert a list of strings into human-readable text.

        The MediaWiki messages 'and' and 'word-separator' are used as separator
        between the last two arguments.
        If more than two arguments are given, other arguments are
        joined using MediaWiki message 'comma-separator'.

        @param args: text to be expanded
        """
        needed_mw_messages = ('and', 'comma-separator', 'word-separator')
        if not args:
            return ''

        try:
            msgs = self.mediawiki_messages(needed_mw_messages)
        except KeyError:
            raise NotImplementedError(
                'MediaWiki messages missing: {0}'.format(needed_mw_messages))

        args = list(args)
        concat = msgs['and'] + msgs['word-separator']
        return msgs['comma-separator'].join(
            args[:-2] + [concat.join(args[-2:])])

    @deprecated_args(string='text')
    def expand_text(self, text: str, title=None, includecomments=None) -> str:
        """Parse the given text for preprocessing and rendering.

        e.g expand templates and strip comments if includecomments
        parameter is not True. Keeps text inside
        <nowiki></nowiki> tags unchanges etc. Can be used to parse
        magic parser words like {{CURRENTTIMESTAMP}}.

        @param text: text to be expanded
        @type text: str
        @param title: page title without section
        @type title: str
        @param includecomments: if True do not strip comments
        @type includecomments: bool
        """
        if not isinstance(text, str):
            raise ValueError('text must be a string')
        if not text:
            return ''
        req = self._simple_request(action='expandtemplates', text=text)
        if title is not None:
            req['title'] = title
        if includecomments is True:
            req['includecomments'] = ''
        if self.mw_version > '1.24wmf7':
            key = 'wikitext'
            req['prop'] = key
        else:
            key = '*'
        return req.submit()['expandtemplates'][key]

    def getcurrenttimestamp(self):
        """
        Return the server time as a MediaWiki timestamp string.

        It calls L{server_time} first so it queries the server to get the
        current server time.

        @return: the server time
        @rtype: str (as 'yyyymmddhhmmss')
        """
        return self.server_time().totimestampformat()

    def server_time(self):
        """
        Return a Timestamp object representing the current server time.

        It uses the 'time' property of the siteinfo 'general'. It'll force a
        reload before returning the time.

        @return: the current server time
        @rtype: L{Timestamp}
        """
        return pywikibot.Timestamp.fromISOformat(
            self.siteinfo.get('time', expiry=True))

    def getmagicwords(self, word):
        """Return list of localized "word" magic words for the site."""
        if not hasattr(self, '_magicwords'):
            magicwords = self.siteinfo.get('magicwords', cache=False)
            self._magicwords = {item['name']: item['aliases']
                                for item in magicwords}

        if word in self._magicwords:
            return self._magicwords[word]
        else:
            return [word]

    @deprecated('expand_text', since='20150831')
    def resolvemagicwords(self, wikitext):
        """
        Replace the {{ns:xx}} marks in a wikitext with the namespace names.

        DEPRECATED.
        """
        return self.expand_text(wikitext)

    @remove_last_args(('default', ))
    def redirect(self):
        """Return the localized #REDIRECT keyword."""
        # return the magic word without the preceding '#' character
        return self.getmagicwords('redirect')[0].lstrip('#')

    def redirectRegex(self):
        """Return a compiled regular expression matching on redirect pages.

        Group 1 in the regex match object will be the target title.

        """
        # NOTE: this is needed, since the API can give false positives!
        try:
            keywords = {s.lstrip('#') for s in self.getmagicwords('redirect')}
            keywords.add('REDIRECT')  # just in case
            pattern = '(?:' + '|'.join(keywords) + ')'
        except KeyError:
            # no localized keyword for redirects
            pattern = None
        return super().redirectRegex(pattern)

    @remove_last_args(('default', ))
    def pagenamecodes(self):
        """Return list of localized PAGENAME tags for the site."""
        return self.getmagicwords('pagename')

    @remove_last_args(('default', ))
    def pagename2codes(self):
        """Return list of localized PAGENAMEE tags for the site."""
        return self.getmagicwords('pagenamee')

    def _build_namespaces(self):
        _namespaces = {}

        for nsdata in self.siteinfo.get('namespaces', cache=False).values():
            ns = nsdata.pop('id')
            if ns == 0:
                canonical_name = nsdata.pop('*')
                custom_name = canonical_name
            else:
                custom_name = nsdata.pop('*')
                canonical_name = nsdata.pop('canonical')

            default_case = Namespace.default_case(ns)
            if 'case' not in nsdata:
                nsdata['case'] = default_case or self.siteinfo['case']
            elif default_case is not None:
                assert default_case == nsdata['case'], \
                    'Default case is not consistent'

            namespace = Namespace(ns, canonical_name, custom_name, **nsdata)
            _namespaces[ns] = namespace

        for item in self.siteinfo.get('namespacealiases'):
            ns = int(item['id'])
            try:
                namespace = _namespaces[ns]
            except KeyError:
                pywikibot.warning(
                    'Broken namespace alias "{0}" (id: {1}) on {2}'.format(
                        item['*'], item['id'], self))
            if item['*'] not in namespace:
                namespace.aliases.append(item['*'])

        return _namespaces

    def has_extension(self, name):
        """Determine whether extension `name` is loaded.

        @param name: The extension to check for, case sensitive
        @type name: str
        @return: If the extension is loaded
        @rtype: bool
        """
        extensions = self.siteinfo['extensions']
        for ext in extensions:
            if 'name' in ext and ext['name'] == name:
                return True
        return False

    @property
    def siteinfo(self):
        """Site information dict."""
        return self._siteinfo

    @deprecated('siteinfo or Namespace instance', since='20150830')
    def case(self):
        """Return this site's capitalization rule."""
        # This is the global setting via $wgCapitalLinks, it is used whenever
        # the namespaces don't propagate the namespace specific value.
        return self.siteinfo['case']

    def dbName(self):
        """Return this site's internal id."""
        return self.siteinfo['wikiid']

    @deprecated('APISite.lang', since='20150629')
    def language(self):
        """Return the code for the language of this Site."""
        return self.lang

    @property
    def lang(self):
        """Return the code for the language of this Site."""
        return self.siteinfo['lang']

    def version(self):
        """
        Return live project version number as a string.

        This overwrites the corresponding family method for APISite class. Use
        L{pywikibot.site.mw_version} to compare MediaWiki versions.
        """
        version = self.force_version()
        if not version:
            try:
                version = self.siteinfo.get('generator',
                                            expiry=1).split(' ')[1]
            except pywikibot.data.api.APIError:
                # May occur if you are not logged in (no API read permissions).
                pywikibot.exception('You have no API read permissions. Seems '
                                    'you are not logged in')
                version = self.family.version(self.code)

        if MediaWikiVersion(version) < MediaWikiVersion('1.19'):
            raise RuntimeError(
                'Pywikibot "{}" does not support MediaWiki "{}".\n'
                'Use Pywikibot prior to "5.0" or "python2" branch '
                'instead.'.format(pywikibot.__version__, version))
        return version

    @property
    def mw_version(self):
        """Return self.version() as a MediaWikiVersion object.

        Cache the result for 24 hours.
        @rtype: MediaWikiVersion
        """
        mw_ver, cache_time = getattr(self, '_mw_version_time', (None, None))
        if mw_ver is None or time.time() - cache_time > 60 * 60 * 24:
            mw_ver = MediaWikiVersion(self.version())
            setattr(self, '_mw_version_time', (mw_ver, time.time()))
        return mw_ver

    @property
    def has_image_repository(self):
        """Return True if site has a shared image repository like Commons."""
        code, fam = self.shared_image_repository()
        return bool(code or fam)

    @property
    def has_data_repository(self):
        """Return True if site has a shared data repository like Wikidata."""
        return self.data_repository() is not None

    @property
    @deprecated('has_data_repository', since='20160405')
    def has_transcluded_data(self):
        """Return True if site has a shared data repository like Wikidata."""
        return self.has_data_repository

    def image_repository(self):
        """Return Site object for image repository e.g. commons."""
        code, fam = self.shared_image_repository()
        if bool(code or fam):
            return pywikibot.Site(code, fam, self.username())

        return None

    def data_repository(self):
        """
        Return the data repository connected to this site.

        @return: The data repository if one is connected or None otherwise.
        @rtype: pywikibot.site.DataSite or None
        """
        def handle_warning(mod, warning):
            return (mod == 'query' and re.match(
                r'Unrecognized value for parameter [\'"]meta[\'"]: wikibase',
                warning))

        req = self._request(
            expiry=7, parameters={'action': 'query', 'meta': 'wikibase'})
        req._warning_handler = handle_warning
        data = req.submit()
        if 'query' in data and 'wikibase' in data['query']:
            data = data['query']['wikibase']['repo']['url']
            url = data['base'] + data['scriptpath'] + '/index.php'
            try:
                return pywikibot.Site(url=url, user=self.username(),
                                      interface='DataSite')
            except SiteDefinitionError as e:
                pywikibot.warning('Site "{0}" supports wikibase at "{1}", but '
                                  'creation failed: {2}.'.format(self, url, e))
                return None
        else:
            assert 'warnings' in data
            return None

    def is_image_repository(self):
        """Return True if Site object is the image repository."""
        return self is self.image_repository()

    def is_data_repository(self):
        """Return True if its data repository is itself."""
        return self is self.data_repository()

    def page_from_repository(self, item):
        """
        Return a Page for this site object specified by wikibase item.

        @param item: id number of item, "Q###",
        @type item: str
        @return: Page, or Category object given by wikibase item number
            for this site object.
        @rtype: pywikibot.Page or None

        @raises pywikibot.exceptions.UnknownExtension: site has no wikibase
            extension
        @raises NotimplementedError: method not implemented for a wikibase site
        """
        if not self.has_data_repository:
            raise UnknownExtension(
                'Wikibase is not implemented for {0}.'.format(self))
        if self.is_data_repository():
            raise NotImplementedError(
                'page_from_repository method is not implemented for '
                'Wikibase {0}.'.format(self))
        repo = self.data_repository()
        dp = pywikibot.ItemPage(repo, item)
        try:
            page_title = dp.getSitelink(self)
        except pywikibot.NoPage:
            return None
        page = pywikibot.Page(self, page_title)
        if page.namespace() == Namespace.CATEGORY:
            page = pywikibot.Category(page)
        return page

    def nice_get_address(self, title):
        """Return shorter URL path to retrieve page titled 'title'."""
        # 'title' is expected to be URL-encoded already
        return self.siteinfo['articlepath'].replace('$1', title)

    @need_version('1.21')
    @need_extension('ProofreadPage')
    def _cache_proofreadinfo(self, expiry=False):
        """Retrieve proofreadinfo from site and cache response.

        Applicable only to sites with ProofreadPage extension installed.

        The following info is returned by the query and cached:
        - self._proofread_index_ns: Index Namespace
        - self._proofread_page_ns: Page Namespace
        - self._proofread_levels: a dictionary with:
                keys: int in the range [0, 1, ..., 4]
                values: category name corresponding to the 'key' quality level
            e.g. on en.wikisource:
            {0: 'Without text', 1: 'Not proofread', 2: 'Problematic',
             3: 'Proofread', 4: 'Validated'}

        @param expiry: either a number of days or a datetime.timedelta object
        @type expiry: int (days), L{datetime.timedelta}, False (config)
        @return: A tuple containing _proofread_index_ns,
            self._proofread_page_ns and self._proofread_levels.
        @rtype: Namespace, Namespace, dict
        """
        if (not hasattr(self, '_proofread_index_ns')
                or not hasattr(self, '_proofread_page_ns')
                or not hasattr(self, '_proofread_levels')):

            pirequest = self._request(
                expiry=pywikibot.config.API_config_expiry
                if expiry is False else expiry,
                parameters={'action': 'query', 'meta': 'proofreadinfo',
                            'piprop': 'namespaces|qualitylevels'}
            )

            pidata = pirequest.submit()
            ns_id = pidata['query']['proofreadnamespaces']['index']['id']
            self._proofread_index_ns = self.namespaces[ns_id]

            ns_id = pidata['query']['proofreadnamespaces']['page']['id']
            self._proofread_page_ns = self.namespaces[ns_id]

            self._proofread_levels = {}
            for ql in pidata['query']['proofreadqualitylevels']:
                self._proofread_levels[ql['id']] = ql['category']

    @property
    def proofread_index_ns(self):
        """Return Index namespace for the ProofreadPage extension."""
        if not hasattr(self, '_proofread_index_ns'):
            self._cache_proofreadinfo()
        return self._proofread_index_ns

    @property
    def proofread_page_ns(self):
        """Return Page namespace for the ProofreadPage extension."""
        if not hasattr(self, '_proofread_page_ns'):
            self._cache_proofreadinfo()
        return self._proofread_page_ns

    @property
    def proofread_levels(self):
        """Return Quality Levels for the ProofreadPage extension."""
        if not hasattr(self, '_proofread_levels'):
            self._cache_proofreadinfo()
        return self._proofread_levels

    def namespace(self, num, all=False):
        """Return string containing local name of namespace 'num'.

        If optional argument 'all' is true, return all recognized
        values for this namespace.

        @param num: Namespace constant.
        @type num: int
        @param all: If True return a Namespace object. Otherwise
            return the namespace name.
        @return: local name or Namespace object
        @rtype: str or Namespace
        """
        if all:
            return self.namespaces[num]
        return self.namespaces[num][0]

    def _update_page(self, page, query):
        for pageitem in query:
            if not self.sametitle(pageitem['title'],
                                  page.title(with_section=False)):
                raise InconsistentTitleReceived(page, pageitem['title'])
            api.update_page(page, pageitem, query.props)

    def loadpageinfo(self, page, preload=False):
        """Load page info from api and store in page attributes.

        @see: U{https://www.mediawiki.org/wiki/API:Info}
        """
        title = page.title(with_section=False)
        inprop = 'protection'
        if preload:
            inprop += '|preload'

        query = self._generator(api.PropertyGenerator,
                                type_arg='info',
                                titles=title.encode(self.encoding()),
                                inprop=inprop)
        self._update_page(page, query)

    @need_extension('GeoData')
    def loadcoordinfo(self, page):
        """Load [[mw:Extension:GeoData]] info."""
        title = page.title(with_section=False)
        query = self._generator(api.PropertyGenerator,
                                type_arg='coordinates',
                                titles=title.encode(self.encoding()),
                                coprop=['type', 'name', 'dim',
                                        'country', 'region',
                                        'globe'],
                                coprimary='all')
        self._update_page(page, query)

    @need_extension('PageImages')
    def loadpageimage(self, page):
        """
        Load [[mw:Extension:PageImages]] info.

        @param page: The page for which to obtain the image
        @type page: pywikibot.Page

        @raises APIError: PageImages extension is not installed
        """
        title = page.title(with_section=False)
        query = self._generator(api.PropertyGenerator,
                                type_arg='pageimages',
                                titles=title.encode(self.encoding()),
                                piprop=['name'])
        self._update_page(page, query)

    def loadpageprops(self, page):
        """Load page props for the given page."""
        title = page.title(with_section=False)
        query = self._generator(api.PropertyGenerator,
                                type_arg='pageprops',
                                titles=title.encode(self.encoding()),
                                )
        self._update_page(page, query)

    @need_extension('Global Usage')
    def globalusage(self, page, total=None):
        """Iterate global image usage for a given FilePage.

        @param page: the page to return global image usage for.
        @type image: pywikibot.FilePage
        @param total: iterate no more than this number of pages in total.
        @raises TypeError: input page is not a FilePage.
        @raises pywikibot.exceptions.SiteDefinitionError: Site could not be
            defined for a returned entry in API response.
        """
        if not isinstance(page, pywikibot.FilePage):
            raise TypeError('Page %s must be a FilePage.' % page)

        title = page.title(with_section=False)
        args = {'titles': title,
                'gufilterlocal': False,
                }
        query = self._generator(api.PropertyGenerator,
                                type_arg='globalusage',
                                guprop=['url', 'pageid', 'namespace'],
                                total=total,  # will set gulimit=total in api,
                                **args)

        for pageitem in query:
            if not self.sametitle(pageitem['title'],
                                  page.title(with_section=False)):
                raise InconsistentTitleReceived(page, pageitem['title'])

            api.update_page(page, pageitem, query.props)

            assert 'globalusage' in pageitem, \
                   "API globalusage response lacks 'globalusage' key"
            for entry in pageitem['globalusage']:
                try:
                    gu_site = pywikibot.Site(url=entry['url'])
                except SiteDefinitionError:
                    pywikibot.warning(
                        'Site could not be defined for global'
                        ' usage for {0}: {1}.'.format(page, entry))
                    continue
                gu_page = pywikibot.Page(gu_site, entry['title'])
                yield gu_page

    def loadimageinfo(self, page, history=False,
                      url_width=None, url_height=None, url_param=None):
        """Load image info from api and save in page attributes.

        Parameters correspond to iiprops in:
        [1] U{https://www.mediawiki.org/wiki/API:Imageinfo}

        Parameters validation and error handling left to the API call.

        @param history: if true, return the image's version history
        @param url_width: see iiurlwidth in [1]
        @param url_height: see iiurlheigth in [1]
        @param url_param: see iiurlparam in [1]

        """
        title = page.title(with_section=False)
        args = {'titles': title,
                'iiurlwidth': url_width,
                'iiurlheight': url_height,
                'iiurlparam': url_param,
                }
        if not history:
            args['total'] = 1
        query = self._generator(api.PropertyGenerator,
                                type_arg='imageinfo',
                                iiprop=['timestamp', 'user', 'comment',
                                        'url', 'size', 'sha1', 'mime',
                                        'metadata', 'archivename'],
                                **args)
        # kept for backward compatibility
        # TODO: when backward compatibility can be broken, adopt
        # self._update_page() pattern and remove return
        for pageitem in query:
            if not self.sametitle(pageitem['title'], title):
                raise InconsistentTitleReceived(page, pageitem['title'])
            api.update_page(page, pageitem, query.props)

            if 'imageinfo' not in pageitem:
                if 'missing' in pageitem:
                    raise NoPage(page)
                raise PageRelatedError(
                    page,
                    'loadimageinfo: Query on %s returned no imageinfo')

        return (pageitem['imageinfo']
                if history else pageitem['imageinfo'][0])

    @deprecated('Check the content model instead', since='20150128')
    def loadflowinfo(self, page):
        """
        Load Flow-related information about a given page.

        Assumes that the Flow extension is installed.

        @see: U{https://www.mediawiki.org/wiki/API:Flowinfo}

        @raises APIError: Flow extension is not installed
        """
        title = page.title(with_section=False)
        query = self._generator(api.PropertyGenerator,
                                type_arg='flowinfo',
                                titles=title.encode(self.encoding()),
                                )
        self._update_page(page, query)

    @deprecated('page.exists()', since='20180218')
    def page_exists(self, page):
        """Return True if and only if page is an existing page on site."""
        return page.pageid > 0

    def page_restrictions(self, page):
        """Return a dictionary reflecting page protections."""
        if not hasattr(page, '_protection'):
            self.loadpageinfo(page)
        return page._protection

    def page_can_be_edited(self, page, action='edit'):
        """Determine if the page can be modified.

        Return True if the bot has the permission of needed restriction level
        for the given action type.

        @param page: a pywikibot.Page object
        @type param: pywikibot.Page
        @param action: a valid restriction type like 'edit', 'move'
        @type action: str
        @rtype: bool

        @raises ValueError: invalid action parameter
        """
        if action not in self.siteinfo.get('restrictions')['types']:
            raise ValueError('{}.page_can_be_edited(): Invalid value "{}" for '
                             '"action" parameter'
                             .format(self.__class__.__name__, action))
        prot_rights = {
            '': action,
            'autoconfirmed': 'editsemiprotected',
            'sysop': 'editprotected',
            'steward': 'editprotected'
        }
        restriction = self.page_restrictions(page).get(action, ('', None))[0]
        user_rights = self.userinfo['rights']
        if prot_rights.get(restriction, restriction) in user_rights:
            return True
        return False

    def page_isredirect(self, page):
        """Return True if and only if page is a redirect."""
        if not hasattr(page, '_isredir'):
            page._isredir = False  # bug T56684
            self.loadpageinfo(page)
        return page._isredir

    def getredirtarget(self, page):
        """
        Return page object for the redirect target of page.

        @param page: page to search redirects for
        @type page: pywikibot.page.BasePage
        @return: redirect target of page
        @rtype: pywikibot.Page

        @raises pywikibot.exceptions.IsNotRedirectPage: page is not a redirect
        @raises RuntimeError: no redirects found
        @raises pywikibot.exceptions.CircularRedirect: page is a circular
            redirect
        @raises pywikibot.exceptions.InterwikiRedirectPage: the redirect
            target is on another site
        """
        if not self.page_isredirect(page):
            raise IsNotRedirectPage(page)
        if hasattr(page, '_redirtarget'):
            return page._redirtarget

        title = page.title(with_section=False)
        query = self._simple_request(
            action='query',
            prop='info',
            titles=title,
            redirects=True)
        result = query.submit()
        if 'query' not in result or 'redirects' not in result['query']:
            raise RuntimeError(
                "getredirtarget: No 'redirects' found for page {}."
                .format(title))

        redirmap = {item['from']: {'title': item['to'],
                                   'section': '#'
                                   + item['tofragment']
                                   if 'tofragment' in item
                                   and item['tofragment']
                                   else ''}
                    for item in result['query']['redirects']}

        # Normalize title
        for item in result['query'].get('normalized', []):
            if item['from'] == title:
                title = item['to']
                break

        if title not in redirmap:
            raise RuntimeError(
                "getredirtarget: 'redirects' contains no key for page {}."
                .format(title))
        target_title = '%(title)s%(section)s' % redirmap[title]

        if self.sametitle(title, target_title):
            raise CircularRedirect(page)

        if 'pages' not in result['query']:
            # No "pages" element might indicate a circular redirect
            # Check that a "to" link is also a "from" link in redirmap
            for _from, _to in redirmap.items():
                if _to['title'] in redirmap:
                    raise CircularRedirect(page)
            else:
                target = pywikibot.Page(source=page.site, title=target_title)

                # Check if target is on another site.
                if target.site != page.site:
                    raise InterwikiRedirectPage(page, target)
                else:
                    # Redirect to Special: & Media: pages, which do not work
                    # like redirects, but are rendered like a redirect.
                    page._redirtarget = target
                    return page._redirtarget

        pagedata = list(result['query']['pages'].values())[0]
        # There should be only one value in 'pages' (the ultimate
        # target, also in case of double redirects).
        if self.sametitle(pagedata['title'], target_title):
            # target_title is the ultimate target
            target = pywikibot.Page(self, pagedata['title'], pagedata['ns'])
            api.update_page(target, pagedata, ['info'])
        else:
            # Target is an intermediate redirect -> double redirect.
            # Do not bypass double-redirects and return the ultimate target;
            # it would be impossible to detect and fix double-redirects.
            # This handles also redirects to sections, as sametitle()
            # does not ignore sections.
            target = pywikibot.Page(self, target_title)

        # Upcast to proper Page subclass.
        ns = target.namespace()
        if ns == 2:
            target = pywikibot.User(target)
        elif ns == 6:
            target = pywikibot.FilePage(target)
        elif ns == 14:
            target = pywikibot.Category(target)
        page._redirtarget = target

        return page._redirtarget

    def load_pages_from_pageids(self, pageids):
        """
        Return a page generator from pageids.

        Pages are iterated in the same order than in the underlying pageids.

        Pageids are filtered and only one page is returned in case of
        duplicate pageids.

        @param pageids: an iterable that returns pageids (str or int),
            or a comma- or pipe-separated string of pageids
            (e.g. '945097,1483753, 956608' or '945097|483753|956608')
        """
        if not pageids:
            return
        if isinstance(pageids, str):
            pageids = pageids.replace('|', ',')
            pageids = pageids.split(',')
            pageids = [p.strip() for p in pageids]

        # Validate pageids.
        gen = (str(int(p)) for p in pageids if int(p) > 0)

        # Find out how many pages can be specified at a time.
        parameter = self._paraminfo.parameter('query+info', 'prop')
        if self.logged_in() and self.has_right('apihighlimits'):
            groupsize = int(parameter['highlimit'])
        else:
            groupsize = int(parameter['limit'])

        for sublist in itergroup(filter_unique(gen), groupsize):
            # Store the order of the input data.
            priority_dict = dict(zip(sublist, range(len(sublist))))

            prio_queue = []
            next_prio = 0
            params = {'pageids': sublist, }
            rvgen = api.PropertyGenerator('info', site=self, parameters=params)

            for pagedata in rvgen:
                title = pagedata['title']
                pageid = str(pagedata['pageid'])
                page = pywikibot.Page(pywikibot.Link(title, source=self))
                api.update_page(page, pagedata)
                priority, page = heapq.heappushpop(prio_queue,
                                                   (priority_dict[pageid],
                                                    page))
                # Smallest priority matches expected one; yield early.
                if priority == next_prio:
                    yield page
                    next_prio += 1
                else:
                    # Push onto the heap.
                    heapq.heappush(prio_queue, (priority, page))

            # Extract data in the same order of the input data.
            while prio_queue:
                priority, page = heapq.heappop(prio_queue)
                yield page

    def preloadpages(self, pagelist, *, groupsize=50, templates=False,
                     langlinks=False, pageprops=False):
        """Return a generator to a list of preloaded pages.

        Pages are iterated in the same order than in the underlying pagelist.
        In case of duplicates in a groupsize batch, return the first entry.

        @param pagelist: an iterable that returns Page objects
        @param groupsize: how many Pages to query at a time
        @type groupsize: int
        @param templates: preload pages (typically templates) transcluded in
            the provided pages
        @type templates: bool
        @param langlinks: preload all language links from the provided pages
            to other languages
        @type langlinks: bool
        @param pageprops: preload various properties defined in page content
        @type pageprops: bool

        """
        props = 'revisions|info|categoryinfo'
        if templates:
            props += '|templates'
        if langlinks:
            props += '|langlinks'
        if pageprops:
            props += '|pageprops'

        rvprop = ['ids', 'flags', 'timestamp', 'user', 'comment', 'content']

        parameter = self._paraminfo.parameter('query+info', 'prop')
        if self.logged_in() and self.has_right('apihighlimits'):
            max_ids = int(parameter['highlimit'])
        else:
            max_ids = int(parameter['limit'])  # T78333, T161783

        for sublist in itergroup(pagelist, min(groupsize, max_ids)):
            # Do not use p.pageid property as it will force page loading.
            pageids = [str(p._pageid) for p in sublist
                       if hasattr(p, '_pageid') and p._pageid > 0]
            cache = {}
            # In case of duplicates, return the first entry.
            for priority, page in enumerate(sublist):
                try:
                    cache.setdefault(page.title(with_section=False),
                                     (priority, page))
                except pywikibot.InvalidTitle:
                    pywikibot.exception()

            prio_queue = []
            next_prio = 0
            rvgen = api.PropertyGenerator(props, site=self)
            rvgen.set_maximum_items(-1)  # suppress use of "rvlimit" parameter

            if len(pageids) == len(sublist) and len(set(pageids)) <= max_ids:
                # only use pageids if all pages have them
                rvgen.request['pageids'] = set(pageids)
            else:
                rvgen.request['titles'] = list(cache.keys())
            rvgen.request['rvprop'] = rvprop
            pywikibot.output('Retrieving %s pages from %s.'
                             % (len(cache), self))

            for pagedata in rvgen:
                pywikibot.debug('Preloading %s' % pagedata, _logger)
                try:
                    if pagedata['title'] not in cache:
                        # API always returns a "normalized" title which is
                        # usually the same as the canonical form returned by
                        # page.title(), but sometimes not (e.g.,
                        # gender-specific localizations of "User" namespace).
                        # This checks to see if there is a normalized title in
                        # the response that corresponds to the canonical form
                        # used in the query.
                        for key in cache:
                            if self.sametitle(key, pagedata['title']):
                                cache[pagedata['title']] = cache[key]
                                break
                        else:
                            pywikibot.warning(
                                'preloadpages: Query returned unexpected '
                                "title '%s'" % pagedata['title'])
                            continue
                except KeyError:
                    pywikibot.debug("No 'title' in %s" % pagedata, _logger)
                    pywikibot.debug('pageids=%s' % pageids, _logger)
                    pywikibot.debug('titles=%s' % list(cache.keys()), _logger)
                    continue
                priority, page = cache[pagedata['title']]
                api.update_page(page, pagedata, rvgen.props)
                priority, page = heapq.heappushpop(prio_queue,
                                                   (priority, page))
                # Smallest priority matches expected one; yield.
                if priority == next_prio:
                    yield page
                    next_prio += 1
                else:
                    # Push back onto the heap.
                    heapq.heappush(prio_queue, (priority, page))

            # Empty the heap.
            while prio_queue:
                priority, page = heapq.heappop(prio_queue)
                yield page

    def validate_tokens(self, types):
        """Validate if requested tokens are acceptable.

        Valid tokens depend on mw version.
        """
        mw_ver = self.mw_version
        if mw_ver < '1.20':
            types_wiki = self._paraminfo.parameter('query+info',
                                                   'token')['type']
            types_wiki.append('patrol')
            valid_types = [token for token in types if token in types_wiki]

        elif mw_ver < '1.24wmf19':
            types_wiki = self._paraminfo.parameter('tokens',
                                                   'type')['type']
            valid_types = [token for token in types if token in types_wiki]
        else:
            types_wiki_old = self._paraminfo.parameter('query+info',
                                                       'token')['type']
            types_wiki_action = self._paraminfo.parameter('tokens',
                                                          'type')['type']
            types_wiki = self._paraminfo.parameter('query+tokens',
                                                   'type')['type']
            valid_types = [token for token in types if token in types_wiki]
            for token in types:
                if (token not in valid_types
                        and (token in types_wiki_old or token
                             in types_wiki_action)):
                    valid_types.append('csrf')
        return valid_types

    def get_tokens(self, types, all=False):
        """Preload one or multiple tokens.

        For MediaWiki version 1.19, only one token can be retrieved at once.
        For MediaWiki versions since 1.24wmfXXX a new token
        system was introduced which reduced the amount of tokens available.
        Most of them were merged into the 'csrf' token. If the token type in
        the parameter is not known it will default to the 'csrf' token.

        The other token types available are:
         - deleteglobalaccount
         - patrol (*)
         - rollback
         - setglobalaccountstatus
         - userrights
         - watch

         (*) For v1.19, the patrol token must be obtained from the query
             list recentchanges.

        @see: U{https://www.mediawiki.org/wiki/API:Tokens}

        @param types: the types of token (e.g., "edit", "move", "delete");
            see API documentation for full list of types
        @type types: iterable
        @param all: load all available tokens, if None only if it can be done
            in one request.
        @type all: bool

        return: a dict with retrieved valid tokens.
        rtype: dict
        """
        def warn_handler(mod, text):
            """Filter warnings for not available tokens."""
            return re.match(
                r'Action \'\w+\' is not allowed for the current user', text)

        user_tokens = {}
        mw_ver = self.mw_version
        if mw_ver < '1.20':
            if all:
                types_wiki = self._paraminfo.parameter('query+info',
                                                       'token')['type']
                types.extend(types_wiki)
            valid_tokens = set(self.validate_tokens(types))
            # don't request patrol
            query = api.PropertyGenerator(
                'info',
                site=self,
                parameters={
                    'intoken': valid_tokens - {'patrol'},
                    'titles': 'Dummy page'})
            query.request._warning_handler = warn_handler

            for item in query:
                pywikibot.debug(str(item), _logger)
                for tokentype in valid_tokens:
                    if (tokentype + 'token') in item:
                        user_tokens[tokentype] = item[tokentype + 'token']

            # patrol token require special handling.
            # TODO: try to catch exceptions?
            if 'patrol' in valid_tokens:
                req = self._simple_request(action='query',
                                           list='recentchanges',
                                           rctoken='patrol', rclimit=1)

                req._warning_handler = warn_handler
                data = req.submit()

                if 'query' in data:
                    data = data['query']
                if 'recentchanges' in data:
                    item = data['recentchanges'][0]
                    pywikibot.debug(str(item), _logger)
                    if 'patroltoken' in item:
                        user_tokens['patrol'] = item['patroltoken']
        else:
            if mw_ver < '1.24wmf19':
                if all is not False:
                    types_wiki = self._paraminfo.parameter('tokens',
                                                           'type')['type']
                    types.extend(types_wiki)
                req = self._simple_request(action='tokens',
                                           type=self.validate_tokens(types))
            else:
                if all is not False:
                    types_wiki = self._paraminfo.parameter('query+tokens',
                                                           'type')['type']
                    types.extend(types_wiki)

                req = self._simple_request(action='query', meta='tokens',
                                           type=self.validate_tokens(types))

            req._warning_handler = warn_handler
            data = req.submit()

            if 'query' in data:
                data = data['query']

            if 'tokens' in data and data['tokens']:
                user_tokens = {key[:-5]: val
                               for key, val in data['tokens'].items()
                               if val != '+\\'}

        return user_tokens

    @deprecated("the 'tokens' property", since='20150218')
    @remove_last_args(['sysop'])
    def getToken(self, getalways=True, getagain=False):
        """DEPRECATED: Get edit token."""
        if self.username() != self.user():
            raise ValueError('The token for {0} was requested but only the '
                             'token for {1} can be retrieved.'.format(
                                 self.username(), self.user()))
        if not getalways:
            raise ValueError('In pywikibot/core getToken does not support the '
                             'getalways parameter.')
        token = self.validate_tokens(['edit'])[0]
        if getagain and token in self.tokens:
            # invalidate token
            del self.tokens._tokens[self.user()][token]
        return self.tokens[token]

    @deprecated("the 'tokens' property", since='20150218')
    @remove_last_args(['sysop'])
    def getPatrolToken(self):
        """DEPRECATED: Get patrol token."""
        if self.username() != self.user():
            raise ValueError('The token for {0} was requested but only the '
                             'token for {1} can be retrieved.'.format(
                                 self.username(), self.user()))
        return self.tokens['patrol']

    # following group of methods map more-or-less directly to API queries

    @deprecated_args(
        followRedirects='follow_redirects', filterRedirects='filter_redirects')
    def pagebacklinks(self, page, *, follow_redirects=False,
                      filter_redirects=None, namespaces=None, total=None,
                      content=False):
        """Iterate all pages that link to the given page.

        @see: U{https://www.mediawiki.org/wiki/API:Backlinks}

        @param page: The Page to get links to.
        @param follow_redirects: Also return links to redirects pointing to
            the given page.
        @param filter_redirects: If True, only return redirects to the given
            page. If False, only return non-redirect links. If None, return
            both (no filtering).
        @param namespaces: If present, only return links from the namespaces
            in this list.
        @type namespaces: iterable of basestring or Namespace key,
            or a single instance of those types. May be a '|' separated
            list of namespace identifiers.
        @param total: Maximum number of pages to retrieve in total.
        @param content: if True, load the current content of each iterated page
            (default False)
        @rtype: typing.Iterable[pywikibot.Page]
        @raises KeyError: a namespace identifier was not resolved
        @raises TypeError: a namespace identifier has an inappropriate
            type such as NoneType or bool
        """
        bltitle = page.title(with_section=False).encode(self.encoding())
        blargs = {'gbltitle': bltitle}
        if filter_redirects is not None:
            blargs['gblfilterredir'] = ('redirects' if filter_redirects
                                        else 'nonredirects')
        blgen = self._generator(api.PageGenerator, type_arg='backlinks',
                                namespaces=namespaces, total=total,
                                g_content=content, **blargs)
        if follow_redirects:
            # links identified by MediaWiki as redirects may not really be,
            # so we have to check each "redirect" page and see if it
            # really redirects to this page
            # see fixed MediaWiki bug T9304
            redirgen = self._generator(api.PageGenerator,
                                       type_arg='backlinks',
                                       gbltitle=bltitle,
                                       gblfilterredir='redirects')
            genlist = {None: blgen}
            for redir in redirgen:
                if redir == page:
                    # if a wiki contains pages whose titles contain
                    # namespace aliases that existed before those aliases
                    # were defined (example: [[WP:Sandbox]] existed as a
                    # redirect to [[Wikipedia:Sandbox]] before the WP: alias
                    # was created) they can be returned as redirects to
                    # themselves; skip these
                    continue
                if redir.getRedirectTarget() == page:
                    genlist[redir.title()] = self.pagebacklinks(
                        redir, follow_redirects=True,
                        filter_redirects=filter_redirects,
                        namespaces=namespaces,
                        content=content
                    )
            return itertools.chain(*genlist.values())
        return blgen

    @deprecated_args(step=None, filterRedirects='filter_redirects')
    def page_embeddedin(self, page, *, filter_redirects=None, namespaces=None,
                        total=None, content=False):
        """Iterate all pages that embedded the given page as a template.

        @see: U{https://www.mediawiki.org/wiki/API:Embeddedin}

        @param page: The Page to get inclusions for.
        @param filter_redirects: If True, only return redirects that embed
            the given page. If False, only return non-redirect links. If
            None, return both (no filtering).
        @param namespaces: If present, only return links from the namespaces
            in this list.
        @type namespaces: iterable of basestring or Namespace key,
            or a single instance of those types. May be a '|' separated
            list of namespace identifiers.
        @param content: if True, load the current content of each iterated page
            (default False)
        @rtype: typing.Iterable[pywikibot.Page]
        @raises KeyError: a namespace identifier was not resolved
        @raises TypeError: a namespace identifier has an inappropriate
            type such as NoneType or bool
        """
        eiargs = {'geititle':
                  page.title(with_section=False).encode(self.encoding())}
        if filter_redirects is not None:
            eiargs['geifilterredir'] = ('redirects' if filter_redirects
                                        else 'nonredirects')
        return self._generator(api.PageGenerator, type_arg='embeddedin',
                               namespaces=namespaces, total=total,
                               g_content=content, **eiargs)

    @deprecated_args(
        step=None, followRedirects='follow_redirects',
        filterRedirects='filter_redirects',
        onlyTemplateInclusion='only_template_inclusion',
        withTemplateInclusion='with_template_inclusion')
    def pagereferences(self, page, *, follow_redirects=False,
                       filter_redirects=None, with_template_inclusion=True,
                       only_template_inclusion=False, namespaces=None,
                       total=None, content=False):
        """
        Convenience method combining pagebacklinks and page_embeddedin.

        @param namespaces: If present, only return links from the namespaces
            in this list.
        @type namespaces: iterable of basestring or Namespace key,
            or a single instance of those types. May be a '|' separated
            list of namespace identifiers.
        @rtype: typing.Iterable[pywikibot.Page]
        @raises KeyError: a namespace identifier was not resolved
        @raises TypeError: a namespace identifier has an inappropriate
            type such as NoneType or bool
        """
        if only_template_inclusion:
            return self.page_embeddedin(page,
                                        filter_redirects=filter_redirects,
                                        namespaces=namespaces, total=total,
                                        content=content)
        if not with_template_inclusion:
            return self.pagebacklinks(page, follow_redirects=follow_redirects,
                                      filter_redirects=filter_redirects,
                                      namespaces=namespaces, total=total,
                                      content=content)
        return itertools.islice(
            itertools.chain(
                self.pagebacklinks(
                    page, follow_redirects=follow_redirects,
                    filter_redirects=filter_redirects,
                    namespaces=namespaces, content=content),
                self.page_embeddedin(
                    page, filter_redirects=filter_redirects,
                    namespaces=namespaces, content=content)
            ), total)

    @deprecated_args(step=None)
    def pagelinks(self, page, *, namespaces=None, follow_redirects=False,
                  total=None, content=False):
        """Iterate internal wikilinks contained (or transcluded) on page.

        @see: U{https://www.mediawiki.org/wiki/API:Links}

        @param namespaces: Only iterate pages in these namespaces
            (default: all)
        @type namespaces: iterable of basestring or Namespace key,
            or a single instance of those types. May be a '|' separated
            list of namespace identifiers.
        @param follow_redirects: if True, yields the target of any redirects,
            rather than the redirect page
        @param content: if True, load the current content of each iterated page
            (default False)
        @raises KeyError: a namespace identifier was not resolved
        @raises TypeError: a namespace identifier has an inappropriate
            type such as NoneType or bool
        """
        plargs = {}
        if hasattr(page, '_pageid'):
            plargs['pageids'] = str(page._pageid)
        else:
            pltitle = page.title(with_section=False).encode(self.encoding())
            plargs['titles'] = pltitle
        return self._generator(api.PageGenerator, type_arg='links',
                               namespaces=namespaces, total=total,
                               g_content=content, redirects=follow_redirects,
                               **plargs)

    # Sortkey doesn't work with generator
    @deprecated_args(withSortKey=None, step=None)
    def pagecategories(self, page, *, total=None, content=False):
        """Iterate categories to which page belongs.

        @see: U{https://www.mediawiki.org/wiki/API:Categories}

        @param content: if True, load the current content of each iterated page
            (default False); note that this means the contents of the
            category description page, not the pages contained in the category
        """
        clargs = {}
        if hasattr(page, '_pageid'):
            clargs['pageids'] = str(page._pageid)
        else:
            clargs['titles'] = page.title(
                with_section=False).encode(self.encoding())
        return self._generator(api.PageGenerator,
                               type_arg='categories', total=total,
                               g_content=content, **clargs)

    @deprecated_args(step=None)
    def pageimages(self, page, *, total=None, content=False):
        """Iterate images used (not just linked) on the page.

        @see: U{https://www.mediawiki.org/wiki/API:Images}

        @param content: if True, load the current content of each iterated page
            (default False); note that this means the content of the image
            description page, not the image itself

        """
        imtitle = page.title(with_section=False).encode(self.encoding())
        return self._generator(api.PageGenerator, type_arg='images',
                               titles=imtitle, total=total,
                               g_content=content)

    @deprecated_args(step=None)
    def pagetemplates(self, page, *, namespaces=None, total=None,
                      content=False):
        """Iterate templates transcluded (not just linked) on the page.

        @see: U{https://www.mediawiki.org/wiki/API:Templates}

        @param namespaces: Only iterate pages in these namespaces
        @type namespaces: iterable of basestring or Namespace key,
            or a single instance of those types. May be a '|' separated
            list of namespace identifiers.
        @param content: if True, load the current content of each iterated page
            (default False)

        @raises KeyError: a namespace identifier was not resolved
        @raises TypeError: a namespace identifier has an inappropriate
            type such as NoneType or bool
        """
        tltitle = page.title(with_section=False).encode(self.encoding())
        return self._generator(api.PageGenerator, type_arg='templates',
                               titles=tltitle, namespaces=namespaces,
                               total=total, g_content=content)

    @deprecated_args(step=None)
    def categorymembers(self, category, *, namespaces=None, sortby=None,
                        reverse=False, starttime=None, endtime=None,
                        startsort=None, endsort=None, total=None,
                        content=False, member_type=None,
                        startprefix=None, endprefix=None):
        """Iterate members of specified category.

        @see: U{https://www.mediawiki.org/wiki/API:Categorymembers}

        @param category: The Category to iterate.
        @param namespaces: If present, only return category members from
            these namespaces. To yield subcategories or files, use
            parameter member_type instead.
        @type namespaces: iterable of basestring or Namespace key,
            or a single instance of those types. May be a '|' separated
            list of namespace identifiers.
        @param sortby: determines the order in which results are generated,
            valid values are "sortkey" (default, results ordered by category
            sort key) or "timestamp" (results ordered by time page was
            added to the category)
        @type sortby: str
        @param reverse: if True, generate results in reverse order
            (default False)
        @param starttime: if provided, only generate pages added after this
            time; not valid unless sortby="timestamp"
        @type starttime: pywikibot.Timestamp
        @param endtime: if provided, only generate pages added before this
            time; not valid unless sortby="timestamp"
        @param startsort: if provided, only generate pages that have a
            sortkey >= startsort; not valid if sortby="timestamp"
            (Deprecated in MW 1.24)
        @type startsort: str
        @param endsort: if provided, only generate pages that have a
            sortkey <= endsort; not valid if sortby="timestamp"
            (Deprecated in MW 1.24)
        @type endsort: str
        @param startprefix: if provided, only generate pages >= this title
            lexically; not valid if sortby="timestamp"; overrides "startsort"
        @type startprefix: str
        @param endprefix: if provided, only generate pages < this title
            lexically; not valid if sortby="timestamp"; overrides "endsort"
        @type endprefix: str
        @param content: if True, load the current content of each iterated page
            (default False)
        @type content: bool
        @param member_type: member type; if member_type includes 'page' and is
            used in conjunction with sortby="timestamp", the API may limit
            results to only pages in the first 50 namespaces.
        @type member_type: str or iterable of str;
            values: page, subcat, file
        @rtype: typing.Iterable[pywikibot.Page]
        @raises KeyError: a namespace identifier was not resolved
        @raises TypeError: a namespace identifier has an inappropriate
            type such as NoneType or bool
        """
        if category.namespace() != 14:
            raise Error(
                "categorymembers: non-Category page '%s' specified"
                % category.title())
        cmtitle = category.title(with_section=False).encode(self.encoding())
        cmargs = {'type_arg': 'categorymembers', 'gcmtitle': cmtitle,
                  'gcmprop': 'ids|title|sortkey'}
        if sortby in ['sortkey', 'timestamp']:
            cmargs['gcmsort'] = sortby
        elif sortby:
            raise ValueError(
                "categorymembers: invalid sortby value '%s'"
                % sortby)
        if starttime and endtime and starttime > endtime:
            raise ValueError(
                'categorymembers: starttime must be before endtime')
        if startprefix and endprefix and startprefix > endprefix:
            raise ValueError(
                'categorymembers: startprefix must be less than endprefix')
        elif startsort and endsort and startsort > endsort:
            raise ValueError(
                'categorymembers: startsort must be less than endsort')

        if isinstance(member_type, str):
            member_type = {member_type}

        if member_type and sortby == 'timestamp':
            # Covert namespaces to a known type
            namespaces = set(self.namespaces.resolve(namespaces or []))

            if 'page' in member_type:
                excluded_namespaces = set()
                if 'file' not in member_type:
                    excluded_namespaces.add(6)
                if 'subcat' not in member_type:
                    excluded_namespaces.add(14)

                if namespaces:
                    if excluded_namespaces.intersection(namespaces):
                        raise ValueError(
                            'incompatible namespaces %r and member_type %r'
                            % (namespaces, member_type))
                    # All excluded namespaces are not present in `namespaces`.
                else:
                    # If the number of namespaces is greater than permitted by
                    # the API, it will issue a warning and use the namespaces
                    # up until the limit, which will usually be sufficient.
                    # TODO: QueryGenerator should detect when the number of
                    # namespaces requested is higher than available, and split
                    # the request into several batches.
                    excluded_namespaces.update([-1, -2])
                    namespaces = set(self.namespaces) - excluded_namespaces
            else:
                if 'file' in member_type:
                    namespaces.add(6)
                if 'subcat' in member_type:
                    namespaces.add(14)

            member_type = None

        if member_type:
            cmargs['gcmtype'] = member_type

        if reverse:
            cmargs['gcmdir'] = 'desc'
            # API wants start/end params in opposite order if using descending
            # sort; we take care of this reversal for the user
            (starttime, endtime) = (endtime, starttime)
            (startsort, endsort) = (endsort, startsort)
            (startprefix, endprefix) = (endprefix, startprefix)
        if starttime and sortby == 'timestamp':
            cmargs['gcmstart'] = starttime
        elif starttime:
            raise ValueError('categorymembers: '
                             "invalid combination of 'sortby' and 'starttime'")
        if endtime and sortby == 'timestamp':
            cmargs['gcmend'] = endtime
        elif endtime:
            raise ValueError('categorymembers: '
                             "invalid combination of 'sortby' and 'endtime'")
        if startprefix and sortby != 'timestamp':
            cmargs['gcmstartsortkeyprefix'] = startprefix
        elif startprefix:
            raise ValueError('categorymembers: invalid combination of '
                             "'sortby' and 'startprefix'")
        elif startsort and sortby != 'timestamp':
            cmargs['gcmstartsortkey'] = startsort
        elif startsort:
            raise ValueError('categorymembers: '
                             "invalid combination of 'sortby' and 'startsort'")
        if endprefix and sortby != 'timestamp':
            cmargs['gcmendsortkeyprefix'] = endprefix
        elif endprefix:
            raise ValueError('categorymembers: '
                             "invalid combination of 'sortby' and 'endprefix'")
        elif endsort and sortby != 'timestamp':
            cmargs['gcmendsortkey'] = endsort
        elif endsort:
            raise ValueError('categorymembers: '
                             "invalid combination of 'sortby' and 'endsort'")

        return self._generator(api.PageGenerator, namespaces=namespaces,
                               total=total, g_content=content, **cmargs)

    @deprecated_args(getText='content', sysop=None)
    @remove_last_args(['rollback'])
    def loadrevisions(self, page, *, content=False, revids=None,
                      startid=None, endid=None, starttime=None,
                      endtime=None, rvdir=None, user=None, excludeuser=None,
                      section=None, step=None, total=None):
        """Retrieve revision information and store it in page object.

        By default, retrieves the last (current) revision of the page,
        unless any of the optional parameters revids, startid, endid,
        starttime, endtime, rvdir, user, excludeuser, or limit are
        specified. Unless noted below, all parameters not specified
        default to False.

        If rvdir is False or not specified, startid must be greater than
        endid if both are specified; likewise, starttime must be greater
        than endtime. If rvdir is True, these relationships are reversed.

        @see: U{https://www.mediawiki.org/wiki/API:Revisions}

        @param page: retrieve revisions of this Page and hold the data.
        @type page: pywikibot.Page
        @param content: if True, retrieve the wiki-text of each revision;
            otherwise, only retrieve the revision metadata (default)
        @type content: bool
        @param section: if specified, retrieve only this section of the text
            (content must be True); section must be given by number (top of
            the article is section 0), not name
        @type section: int
        @param revids: retrieve only the specified revision ids (raise
            Exception if any of revids does not correspond to page)
        @type revids: an int, a str or a list of ints or strings
        @param startid: retrieve revisions starting with this revid
        @param endid: stop upon retrieving this revid
        @param starttime: retrieve revisions starting at this Timestamp
        @param endtime: stop upon reaching this Timestamp
        @param rvdir: if false, retrieve newest revisions first (default);
            if true, retrieve earliest first
        @param user: retrieve only revisions authored by this user
        @param excludeuser: retrieve all revisions not authored by this user
        @raises ValueError: invalid startid/endid or starttime/endtime values
        @raises pywikibot.Error: revids belonging to a different page
        """
        latest = (revids is None
                  and startid is None
                  and endid is None
                  and starttime is None
                  and endtime is None
                  and rvdir is None
                  and user is None
                  and excludeuser is None
                  and step is None
                  and total is None)  # if True, retrieving current revision

        # check for invalid argument combinations
        if (startid is not None or endid is not None) and \
                (starttime is not None or endtime is not None):
            raise ValueError(
                'loadrevisions: startid/endid combined with starttime/endtime')
        if starttime is not None and endtime is not None:
            if rvdir and starttime >= endtime:
                raise ValueError(
                    'loadrevisions: starttime > endtime with rvdir=True')
            if (not rvdir) and endtime >= starttime:
                raise ValueError(
                    'loadrevisions: endtime > starttime with rvdir=False')
        if startid is not None and endid is not None:
            if rvdir and startid >= endid:
                raise ValueError(
                    'loadrevisions: startid > endid with rvdir=True')
            if (not rvdir) and endid >= startid:
                raise ValueError(
                    'loadrevisions: endid > startid with rvdir=False')

        rvargs = {'type_arg': 'info|revisions'}

        rvargs['rvprop'] = ['comment', 'flags', 'ids', 'sha1', 'timestamp',
                            'user']
        if self.mw_version >= '1.21':
            rvargs['rvprop'].append('contentmodel')
        if content:
            rvargs['rvprop'].append('content')
            if section is not None:
                rvargs['rvsection'] = str(section)
        if revids is None:
            rvtitle = page.title(with_section=False).encode(self.encoding())
            rvargs['titles'] = rvtitle
        else:
            if isinstance(revids, (int, str)):
                ids = str(revids)
            else:
                ids = '|'.join(str(r) for r in revids)
            rvargs['revids'] = ids

        if rvdir:
            rvargs['rvdir'] = 'newer'
        elif rvdir is not None:
            rvargs['rvdir'] = 'older'
        if startid:
            rvargs['rvstartid'] = startid
        if endid:
            rvargs['rvendid'] = endid
        if starttime:
            rvargs['rvstart'] = starttime
        if endtime:
            rvargs['rvend'] = endtime
        if user:
            rvargs['rvuser'] = user
        elif excludeuser:
            rvargs['rvexcludeuser'] = excludeuser

        # assemble API request
        rvgen = self._generator(api.PropertyGenerator, total=total, **rvargs)
        if step:
            rvgen.set_query_increment = step

        if latest or 'revids' in rvgen.request:
            rvgen.set_maximum_items(-1)  # suppress use of rvlimit parameter

        for pagedata in rvgen:
            if not self.sametitle(pagedata['title'],
                                  page.title(with_section=False)):
                raise InconsistentTitleReceived(page, pagedata['title'])
            if 'missing' in pagedata:
                raise NoPage(page)
            api.update_page(page, pagedata, rvgen.props)

    # TODO: expand support to other parameters of action=parse?
    def get_parsed_page(self, page):
        """Retrieve parsed text of the page using action=parse.

        @see: U{https://www.mediawiki.org/wiki/API:Parse}
        """
        req = self._simple_request(action='parse', page=page)
        data = req.submit()
        assert 'parse' in data, "API parse response lacks 'parse' key"
        assert 'text' in data['parse'], "API parse response lacks 'text' key"
        parsed_text = data['parse']['text']['*']
        return parsed_text

    @deprecated_args(step=None)
    def pagelanglinks(self, page, *, total=None, include_obsolete=False):
        """Iterate all interlanguage links on page, yielding Link objects.

        @see: U{https://www.mediawiki.org/wiki/API:Langlinks}

        @param include_obsolete: if true, yield even Link objects whose
                                 site is obsolete
        """
        lltitle = page.title(with_section=False)
        llquery = self._generator(api.PropertyGenerator,
                                  type_arg='langlinks',
                                  titles=lltitle.encode(self.encoding()),
                                  total=total)
        for pageitem in llquery:
            if not self.sametitle(pageitem['title'], lltitle):
                raise InconsistentTitleReceived(page, pageitem['title'])
            if 'langlinks' not in pageitem:
                continue
            for linkdata in pageitem['langlinks']:
                link = pywikibot.Link.langlinkUnsafe(linkdata['lang'],
                                                     linkdata['*'],
                                                     source=self)
                if link.site.obsolete and not include_obsolete:
                    continue

                yield link

    @deprecated_args(step=None)
    def page_extlinks(self, page, *, total=None):
        """Iterate all external links on page, yielding URL strings.

        @see: U{https://www.mediawiki.org/wiki/API:Extlinks}
        """
        eltitle = page.title(with_section=False)
        elquery = self._generator(api.PropertyGenerator, type_arg='extlinks',
                                  titles=eltitle.encode(self.encoding()),
                                  total=total)
        for pageitem in elquery:
            if not self.sametitle(pageitem['title'], eltitle):
                raise InconsistentTitleReceived(page, pageitem['title'])
            if 'extlinks' not in pageitem:
                continue
            for linkdata in pageitem['extlinks']:
                yield linkdata['*']

    def getcategoryinfo(self, category):
        """Retrieve data on contents of category.

        @see: U{https://www.mediawiki.org/wiki/API:Categoryinfo}
        """
        cititle = category.title(with_section=False)
        ciquery = self._generator(api.PropertyGenerator,
                                  type_arg='categoryinfo',
                                  titles=cititle.encode(self.encoding()))
        self._update_page(category, ciquery)

    def categoryinfo(self, category):
        """Retrieve data on contents of category."""
        if not hasattr(category, '_catinfo'):
            self.getcategoryinfo(category)
        if not hasattr(category, '_catinfo'):
            # a category that exists but has no contents returns no API result
            category._catinfo = {'size': 0, 'pages': 0, 'files': 0,
                                 'subcats': 0}
        return category._catinfo

    @deprecated_args(throttle=None, limit='total', step=None,
                     includeredirects='filterredir')
    def allpages(self, start='!', prefix='', namespace=0, filterredir=None,
                 filterlanglinks=None, minsize=None, maxsize=None,
                 protect_type=None, protect_level=None, reverse=False,
                 total=None, content=False):
        """Iterate pages in a single namespace.

        @see: U{https://www.mediawiki.org/wiki/API:Allpages}

        @param start: Start at this title (page need not exist).
        @param prefix: Only yield pages starting with this string.
        @param namespace: Iterate pages from this (single) namespace
        @type namespace: int or Namespace.
        @param filterredir: if True, only yield redirects; if False (and not
            None), only yield non-redirects (default: yield both)
        @param filterlanglinks: if True, only yield pages with language links;
            if False (and not None), only yield pages without language links
            (default: yield both)
        @param minsize: if present, only yield pages at least this many
            bytes in size
        @param maxsize: if present, only yield pages at most this many bytes
            in size
        @param protect_type: only yield pages that have a protection of the
            specified type
        @type protect_type: str
        @param protect_level: only yield pages that have protection at this
            level; can only be used if protect_type is specified
        @param reverse: if True, iterate in reverse Unicode lexigraphic
            order (default: iterate in forward order)
        @param content: if True, load the current content of each iterated page
            (default False)
        @raises KeyError: the namespace identifier was not resolved
        @raises TypeError: the namespace identifier has an inappropriate
            type such as bool, or an iterable with more than one namespace
        """
        # backward compatibility test
        if filterredir not in (True, False, None):
            old = filterredir
            if filterredir:
                if filterredir == 'only':
                    filterredir = True
                else:
                    filterredir = None
            else:
                filterredir = False
            warn('The value "{0!r}" for "filterredir" is deprecated; use '
                 '{1} instead.'.format(old, filterredir),
                 DeprecationWarning, 3)

        apgen = self._generator(api.PageGenerator, type_arg='allpages',
                                namespaces=namespace,
                                gapfrom=start, total=total,
                                g_content=content)
        if prefix:
            apgen.request['gapprefix'] = prefix
        if filterredir is not None:
            apgen.request['gapfilterredir'] = ('redirects' if filterredir else
                                               'nonredirects')
        if filterlanglinks is not None:
            apgen.request['gapfilterlanglinks'] = ('withlanglinks'
                                                   if filterlanglinks else
                                                   'withoutlanglinks')
        if isinstance(minsize, int):
            apgen.request['gapminsize'] = str(minsize)
        if isinstance(maxsize, int):
            apgen.request['gapmaxsize'] = str(maxsize)
        if isinstance(protect_type, str):
            apgen.request['gapprtype'] = protect_type
            if isinstance(protect_level, str):
                apgen.request['gapprlevel'] = protect_level
        if reverse:
            apgen.request['gapdir'] = 'descending'
        return apgen

    @deprecated_args(step=None)
    def alllinks(self, start='!', prefix='', namespace=0, unique=False,
                 fromids=False, total=None):
        """Iterate all links to pages (which need not exist) in one namespace.

        Note that, in practice, links that were found on pages that have
        been deleted may not have been removed from the links table, so this
        method can return false positives.

        @see: U{https://www.mediawiki.org/wiki/API:Alllinks}

        @param start: Start at this title (page need not exist).
        @param prefix: Only yield pages starting with this string.
        @param namespace: Iterate pages from this (single) namespace
        @type namespace: int or Namespace
        @param unique: If True, only iterate each link title once (default:
            iterate once for each linking page)
        @param fromids: if True, include the pageid of the page containing
            each link (default: False) as the '_fromid' attribute of the Page;
            cannot be combined with unique
        @raises KeyError: the namespace identifier was not resolved
        @raises TypeError: the namespace identifier has an inappropriate
            type such as bool, or an iterable with more than one namespace
        """
        if unique and fromids:
            raise Error('alllinks: unique and fromids cannot both be True.')
        algen = self._generator(api.ListGenerator, type_arg='alllinks',
                                namespaces=namespace, alfrom=start,
                                total=total, alunique=unique)
        if prefix:
            algen.request['alprefix'] = prefix
        if fromids:
            algen.request['alprop'] = 'title|ids'
        for link in algen:
            p = pywikibot.Page(self, link['title'], link['ns'])
            if fromids:
                p._fromid = link['fromid']
            yield p

    @deprecated_args(step=None)
    def allcategories(self, start='!', prefix='', total=None,
                      reverse=False, content=False):
        """Iterate categories used (which need not have a Category page).

        Iterator yields Category objects. Note that, in practice, links that
        were found on pages that have been deleted may not have been removed
        from the database table, so this method can return false positives.

        @see: U{https://www.mediawiki.org/wiki/API:Allcategories}

        @param start: Start at this category title (category need not exist).
        @param prefix: Only yield categories starting with this string.
        @param reverse: if True, iterate in reverse Unicode lexigraphic
            order (default: iterate in forward order)
        @param content: if True, load the current content of each iterated page
            (default False); note that this means the contents of the category
            description page, not the pages that are members of the category
        """
        acgen = self._generator(api.PageGenerator,
                                type_arg='allcategories', gacfrom=start,
                                total=total, g_content=content)
        if prefix:
            acgen.request['gacprefix'] = prefix
        if reverse:
            acgen.request['gacdir'] = 'descending'
        return acgen

    def isBot(self, username):
        """Return True is username is a bot user."""
        return username in (userdata['name'] for userdata in self.botusers())

    @deprecated_args(step=None)
    def botusers(self, total=None):
        """Iterate bot users.

        Iterated values are dicts containing 'name', 'userid', 'editcount',
        'registration', and 'groups' keys. 'groups' will be present only if
        the user is a member of at least 1 group, and will be a list of
        str; all the other values are str and should always be present.
        """
        if not hasattr(self, '_bots'):
            self._bots = {}

        if not self._bots:
            for item in self.allusers(group='bot', total=total):
                self._bots.setdefault(item['name'], item)

        yield from self._bots.values()

    @deprecated_args(step=None)
    def allusers(self, start='!', prefix='', group=None, total=None):
        """Iterate registered users, ordered by username.

        Iterated values are dicts containing 'name', 'editcount',
        'registration', and (sometimes) 'groups' keys. 'groups' will be
        present only if the user is a member of at least 1 group, and
        will be a list of str; all the other values are str and should
        always be present.

        @see: U{https://www.mediawiki.org/wiki/API:Allusers}

        @param start: start at this username (name need not exist)
        @param prefix: only iterate usernames starting with this substring
        @param group: only iterate users that are members of this group
        @type group: str
        """
        augen = self._generator(api.ListGenerator, type_arg='allusers',
                                auprop='editcount|groups|registration',
                                aufrom=start, total=total)
        if prefix:
            augen.request['auprefix'] = prefix
        if group:
            augen.request['augroup'] = group
        return augen

    @deprecated_args(step=None)
    def allimages(self, start='!', prefix='', minsize=None, maxsize=None,
                  reverse=False, sha1=None, sha1base36=None,
                  total=None, content=False):
        """Iterate all images, ordered by image title.

        Yields FilePages, but these pages need not exist on the wiki.

        @see: U{https://www.mediawiki.org/wiki/API:Allimages}

        @param start: start at this title (name need not exist)
        @param prefix: only iterate titles starting with this substring
        @param minsize: only iterate images of at least this many bytes
        @param maxsize: only iterate images of no more than this many bytes
        @param reverse: if True, iterate in reverse lexigraphic order
        @param sha1: only iterate image (it is theoretically possible there
            could be more than one) with this sha1 hash
        @param sha1base36: same as sha1 but in base 36
        @param content: if True, load the current content of each iterated page
            (default False); note that this means the content of the image
            description page, not the image itself
        """
        aigen = self._generator(api.PageGenerator,
                                type_arg='allimages', gaifrom=start,
                                total=total, g_content=content)
        if prefix:
            aigen.request['gaiprefix'] = prefix
        if isinstance(minsize, int):
            aigen.request['gaiminsize'] = str(minsize)
        if isinstance(maxsize, int):
            aigen.request['gaimaxsize'] = str(maxsize)
        if reverse:
            aigen.request['gaidir'] = 'descending'
        if sha1:
            aigen.request['gaisha1'] = sha1
        if sha1base36:
            aigen.request['gaisha1base36'] = sha1base36
        return aigen

    @deprecated_args(limit='total')  # ignore falimit setting
    def filearchive(self, start=None, end=None, reverse=False, total=None,
                    **kwargs):
        """Iterate archived files.

        Yields dict of file archive informations.

        @see: U{https://www.mediawiki.org/wiki/API:filearchive}

        @param start: start at this title (name need not exist)
        @param end: end at this title (name need not exist)
        @param reverse: if True, iterate in reverse lexigraphic order
        @param total: maximum number of pages to retrieve in total
        @keyword prefix: only iterate titles starting with this substring
        @keyword sha1: only iterate image with this sha1 hash
        @keyword sha1base36: same as sha1 but in base 36
        @keyword prop: Image information to get. Default is timestamp
        """
        if start and end:
            self.assert_valid_iter_params(
                'filearchive', start, end, reverse, is_ts=False)
        fagen = self._generator(api.ListGenerator,
                                type_arg='filearchive',
                                fafrom=start,
                                fato=end,
                                total=total)
        for k, v in kwargs.items():
            fagen.request['fa' + k] = v
        if reverse:
            fagen.request['fadir'] = 'descending'
        return fagen

    @deprecated_args(step=None)
    def blocks(self, starttime=None, endtime=None, reverse=False,
               blockids=None, users=None, iprange=None, total=None):
        """Iterate all current blocks, in order of creation.

        The iterator yields dicts containing keys corresponding to the
        block properties.

        @see: U{https://www.mediawiki.org/wiki/API:Blocks}

        @note: logevents only logs user blocks, while this method
            iterates all blocks including IP ranges.
        @note: C{iprange} parameter cannot be used together with C{users}.

        @param starttime: start iterating at this Timestamp
        @type starttime: pywikibot.Timestamp
        @param endtime: stop iterating at this Timestamp
        @type endtime: pywikibot.Timestamp
        @param reverse: if True, iterate oldest blocks first (default: newest)
        @type reverse: bool
        @param blockids: only iterate blocks with these id numbers. Numbers
            must be separated by '|' if given by a basestring.
        @type blockids: basestring, tuple or list
        @param users: only iterate blocks affecting these usernames or IPs
        @type users: basestring, tuple or list
        @param iprange: a single IP or an IP range. Ranges broader than
            IPv4/16 or IPv6/19 are not accepted.
        @type iprange: str
        @param total: total amount of block entries
        @type total: int
        """
        if starttime and endtime:
            self.assert_valid_iter_params('blocks', starttime, endtime,
                                          reverse)
        bkgen = self._generator(api.ListGenerator, type_arg='blocks',
                                total=total)
        bkgen.request['bkprop'] = ['id', 'user', 'by', 'timestamp', 'expiry',
                                   'reason', 'range', 'flags', 'userid']
        if starttime:
            bkgen.request['bkstart'] = starttime
        if endtime:
            bkgen.request['bkend'] = endtime
        if reverse:
            bkgen.request['bkdir'] = 'newer'
        if blockids:
            bkgen.request['bkids'] = blockids
        if users:
            if isinstance(users, str):
                users = users.split('|')
            # actual IPv6 addresses (anonymous users) are uppercase, but they
            # have never a :: in the username (so those are registered users)
            users = [user.upper() if is_IP(user) and '::' not in user else user
                     for user in users]
            bkgen.request['bkusers'] = users
        elif iprange:
            bkgen.request['bkip'] = iprange
        return bkgen

    @deprecated_args(step=None)
    def exturlusage(self, url=None, protocol=None, namespaces=None,
                    total=None, content=False):
        """Iterate Pages that contain links to the given URL.

        @see: U{https://www.mediawiki.org/wiki/API:Exturlusage}

        @param url: The URL to search for (with ot without the protocol
            prefix); this may include a '*' as a wildcard, only at the start
            of the hostname
        @type url: str
        @param namespaces: list of namespace numbers to fetch contribs from
        @type namespaces: list of int
        @param total: Maximum number of pages to retrieve in total
        @type total: int
        @param protocol: Protocol to search for, likely http or https, http by
                default. Full list shown on Special:LinkSearch wikipage
        @type protocol: str
        """
        separator = '://'
        if separator in url:
            found_protocol = url[:url.index(separator)]
            url = url[url.index(separator) + len(separator):]
            if protocol and protocol != found_protocol:
                raise ValueError('Protocol was specified, but a different one '
                                 'was found in searched url')
            protocol = found_protocol
        if not protocol:
            protocol = 'http'

        # If url is * we make it None in order to search for every page
        # with any URL.
        if url == '*':
            url = None
        return self._generator(api.PageGenerator, type_arg='exturlusage',
                               geuquery=url, geuprotocol=protocol,
                               namespaces=namespaces,
                               total=total, g_content=content)

    @deprecated_args(step=None)
    def imageusage(self, image, namespaces=None, filterredir=None,
                   total=None, content=False):
        """Iterate Pages that contain links to the given FilePage.

        @see: U{https://www.mediawiki.org/wiki/API:Imageusage}

        @param image: the image to search for (FilePage need not exist on
            the wiki)
        @type image: pywikibot.FilePage
        @param namespaces: If present, only iterate pages in these namespaces
        @type namespaces: iterable of basestring or Namespace key,
            or a single instance of those types. May be a '|' separated
            list of namespace identifiers.
        @param filterredir: if True, only yield redirects; if False (and not
            None), only yield non-redirects (default: yield both)
        @param content: if True, load the current content of each iterated page
            (default False)
        @raises KeyError: a namespace identifier was not resolved
        @raises TypeError: a namespace identifier has an inappropriate
            type such as NoneType or bool
        """
        iuargs = {'giutitle': image.title(with_section=False)}
        if filterredir is not None:
            iuargs['giufilterredir'] = ('redirects' if filterredir else
                                        'nonredirects')
        return self._generator(api.PageGenerator, type_arg='imageusage',
                               namespaces=namespaces,
                               total=total, g_content=content, **iuargs)

    @property
    def logtypes(self):
        """Return a set of log types available on current site."""
        return set(filter(None, self._paraminfo.parameter(
            'query+logevents', 'type')['type']))

    @deprecated_args(step=None)
    def logevents(self, logtype=None, user=None, page=None, namespace=None,
                  start=None, end=None, reverse=False, tag=None, total=None):
        """Iterate all log entries.

        @see: U{https://www.mediawiki.org/wiki/API:Logevents}

        @note: logevents with logtype='block' only logs user blocks whereas
            site.blocks iterates all blocks including IP ranges.

        @param logtype: only iterate entries of this type
            (see mediawiki api documentation for available types)
        @type logtype: basestring
        @param user: only iterate entries that match this user name
        @type user: basestring
        @param page: only iterate entries affecting this page
        @type page: pywikibot.Page or str
        @param namespace: namespace(s) to retrieve logevents from
        @type namespace: int or Namespace or an iterable of them
        @note: due to an API limitation, if namespace param contains multiple
            namespaces, log entries from all namespaces will be fetched from
            the API and will be filtered later during iteration.
        @param start: only iterate entries from and after this Timestamp
        @type start: Timestamp or ISO date string
        @param end: only iterate entries up to and through this Timestamp
        @type end: Timestamp or ISO date string
        @param reverse: if True, iterate oldest entries first (default: newest)
        @type reverse: bool
        @param tag: only iterate entries tagged with this tag
        @type tag: basestring
        @param total: maximum number of events to iterate
        @type total: int
        @rtype: iterable

        @raises KeyError: the namespace identifier was not resolved
        @raises TypeError: the namespace identifier has an inappropriate
            type such as bool, or an iterable with more than one namespace
        """
        if start and end:
            self.assert_valid_iter_params('logevents', start, end, reverse)

        legen = self._generator(api.LogEntryListGenerator, type_arg=logtype,
                                total=total)
        if logtype is not None:
            legen.request['letype'] = logtype
        if user is not None:
            legen.request['leuser'] = user
        if page is not None:
            legen.request['letitle'] = page
        if start is not None:
            legen.request['lestart'] = start
        if end is not None:
            legen.request['leend'] = end
        if reverse:
            legen.request['ledir'] = 'newer'
        if namespace is not None:
            legen.set_namespace(namespace)
        if tag:
            legen.request['letag'] = tag

        return legen

    @deprecated_args(returndict=None, nobots=None, rcshow=None, rcprop=None,
                     rctype='changetype', revision=None, repeat=None,
                     rcstart='start', rcend='end', rcdir=None, step=None,
                     includeredirects='redirect', namespace='namespaces',
                     rcnamespace='namespaces', number='total', rclimit='total',
                     showMinor='minor', showBot='bot', showAnon='anon',
                     showRedirects='redirect', showPatrolled='patrolled',
                     topOnly='top_only', pagelist=None)
    def recentchanges(self, start=None, end=None, reverse=False,
                      namespaces=None, changetype=None, minor=None, bot=None,
                      anon=None, redirect=None, patrolled=None, top_only=False,
                      total=None, user=None, excludeuser=None, tag=None):
        """Iterate recent changes.

        @see: U{https://www.mediawiki.org/wiki/API:RecentChanges}

        @param start: Timestamp to start listing from
        @type start: pywikibot.Timestamp
        @param end: Timestamp to end listing at
        @type end: pywikibot.Timestamp
        @param reverse: if True, start with oldest changes (default: newest)
        @type reverse: bool
        @param namespaces: only iterate pages in these namespaces
        @type namespaces: iterable of basestring or Namespace key,
            or a single instance of those types. May be a '|' separated
            list of namespace identifiers.
        @param changetype: only iterate changes of this type ("edit" for
            edits to existing pages, "new" for new pages, "log" for log
            entries)
        @type changetype: basestring
        @param minor: if True, only list minor edits; if False, only list
            non-minor edits; if None, list all
        @type minor: bool or None
        @param bot: if True, only list bot edits; if False, only list
            non-bot edits; if None, list all
        @type bot: bool or None
        @param anon: if True, only list anon edits; if False, only list
            non-anon edits; if None, list all
        @type anon: bool or None
        @param redirect: if True, only list edits to redirect pages; if
            False, only list edits to non-redirect pages; if None, list all
        @type redirect: bool or None
        @param patrolled: if True, only list patrolled edits; if False,
            only list non-patrolled edits; if None, list all
        @type patrolled: bool or None
        @param top_only: if True, only list changes that are the latest
            revision (default False)
        @type top_only: bool
        @param user: if not None, only list edits by this user or users
        @type user: basestring|list
        @param excludeuser: if not None, exclude edits by this user or users
        @type excludeuser: basestring|list
        @param tag: a recent changes tag
        @type tag: str
        @raises KeyError: a namespace identifier was not resolved
        @raises TypeError: a namespace identifier has an inappropriate
            type such as NoneType or bool
        """
        if start and end:
            self.assert_valid_iter_params('recentchanges', start, end, reverse)

        rcgen = self._generator(api.ListGenerator, type_arg='recentchanges',
                                rcprop='user|comment|timestamp|title|ids'
                                       '|sizes|redirect|loginfo|flags|tags',
                                namespaces=namespaces,
                                total=total, rctoponly=top_only)
        if start is not None:
            rcgen.request['rcstart'] = start
        if end is not None:
            rcgen.request['rcend'] = end
        if reverse:
            rcgen.request['rcdir'] = 'newer'
        if changetype:
            rcgen.request['rctype'] = changetype
        filters = {'minor': minor,
                   'bot': bot,
                   'anon': anon,
                   'redirect': redirect,
                   }
        if patrolled is not None and (
                self.has_right('patrol') or self.has_right('patrolmarks')):
            rcgen.request['rcprop'] += ['patrolled']
            filters['patrolled'] = patrolled
        rcgen.request['rcshow'] = api.OptionSet(self, 'recentchanges', 'show',
                                                filters)

        if user:
            rcgen.request['rcuser'] = user

        if excludeuser:
            rcgen.request['rcexcludeuser'] = excludeuser
        rcgen.request['rctag'] = tag
        return rcgen

    @deprecated_args(number='total', step=None, key='searchstring',
                     getredirects='get_redirects')
    def search(self, searchstring, namespaces=None, where='text',
               get_redirects=False, total=None, content=False):
        """Iterate Pages that contain the searchstring.

        Note that this may include non-existing Pages if the wiki's database
        table contains outdated entries.

        @see: U{https://www.mediawiki.org/wiki/API:Search}

        @param searchstring: the text to search for
        @type searchstring: str
        @param where: Where to search; value must be "text", "title" or
            "nearmatch" (many wikis do not support title or nearmatch search)
        @param namespaces: search only in these namespaces (defaults to all)
        @type namespaces: iterable of basestring or Namespace key,
            or a single instance of those types. May be a '|' separated
            list of namespace identifiers.
        @param get_redirects: if True, include redirects in results. Since
            version MediaWiki 1.23 it will always return redirects.
        @param content: if True, load the current content of each iterated page
            (default False)
        @raises KeyError: a namespace identifier was not resolved
        @raises TypeError: a namespace identifier has an inappropriate
            type such as NoneType or bool
        """
        where_types = ['nearmatch', 'text', 'title', 'titles']
        if not searchstring:
            raise Error('search: searchstring cannot be empty')
        if where not in where_types:
            raise Error("search: unrecognized 'where' value: %s" % where)
        if where in ('title', 'titles'):
            if self.has_extension('CirrusSearch'):
                # 'title' search was disabled, use intitle instead
                searchstring = 'intitle:' + searchstring
                issue_deprecation_warning(
                    "where='{0}'".format(where),
                    "searchstring='{0}'".format(searchstring),
                    since='20160224')
                where = None  # default
            else:
                if where == 'titles':
                    issue_deprecation_warning("where='titles'",
                                              "where='title'",
                                              since='20160224')
                where = 'title'
        if not namespaces and namespaces != 0:
            namespaces = [ns_id for ns_id in self.namespaces if ns_id >= 0]
        srgen = self._generator(api.PageGenerator, type_arg='search',
                                gsrsearch=searchstring, gsrwhat=where,
                                namespaces=namespaces,
                                total=total, g_content=content)
        if self.mw_version < '1.23':
            srgen.request['gsrredirects'] = get_redirects
        return srgen

    @deprecated_args(step=None, showMinor='minor')
    def usercontribs(self, user=None, userprefix=None, start=None, end=None,
                     reverse=False, namespaces=None, minor=None,
                     total=None, top_only=False):
        """Iterate contributions by a particular user.

        Iterated values are in the same format as recentchanges.

        @see: U{https://www.mediawiki.org/wiki/API:Usercontribs}

        @param user: Iterate contributions by this user (name or IP)
        @param userprefix: Iterate contributions by all users whose names
            or IPs start with this substring
        @param start: Iterate contributions starting at this Timestamp
        @param end: Iterate contributions ending at this Timestamp
        @param reverse: Iterate oldest contributions first (default: newest)
        @param namespaces: only iterate pages in these namespaces
        @type namespaces: iterable of basestring or Namespace key,
            or a single instance of those types. May be a '|' separated
            list of namespace identifiers.
        @param minor: if True, iterate only minor edits; if False and
            not None, iterate only non-minor edits (default: iterate both)
        @param total: limit result to this number of pages
        @type total: int
        @param top_only: if True, iterate only edits which are the latest
            revision (default: False)
        @raises pywikibot.exceptions.Error: either user or userprefix must be
            non-empty
        @raises KeyError: a namespace identifier was not resolved
        @raises TypeError: a namespace identifier has an inappropriate
            type such as NoneType or bool
        """
        if not (user or userprefix):
            raise Error(
                'usercontribs: either user or userprefix must be non-empty')

        if start and end:
            self.assert_valid_iter_params('usercontribs', start, end, reverse)

        ucgen = self._generator(api.ListGenerator, type_arg='usercontribs',
                                ucprop='ids|title|timestamp|comment|flags',
                                namespaces=namespaces,
                                total=total, uctoponly=top_only)
        if user:
            ucgen.request['ucuser'] = user
        if userprefix:
            ucgen.request['ucuserprefix'] = userprefix
        if start is not None:
            ucgen.request['ucstart'] = str(start)
        if end is not None:
            ucgen.request['ucend'] = str(end)
        if reverse:
            ucgen.request['ucdir'] = 'newer'
        option_set = api.OptionSet(self, 'usercontribs', 'show')
        option_set['minor'] = minor
        ucgen.request['ucshow'] = option_set
        return ucgen

    @deprecated_args(step=None, showMinor='minor', showAnon='anon',
                     showBot='bot')
    def watchlist_revs(self, start=None, end=None, reverse=False,
                       namespaces=None, minor=None, bot=None,
                       anon=None, total=None):
        """Iterate revisions to pages on the bot user's watchlist.

        Iterated values will be in same format as recentchanges.

        @see: U{https://www.mediawiki.org/wiki/API:Watchlist}

        @param start: Iterate revisions starting at this Timestamp
        @param end: Iterate revisions ending at this Timestamp
        @param reverse: Iterate oldest revisions first (default: newest)
        @param namespaces: only iterate pages in these namespaces
        @type namespaces: iterable of basestring or Namespace key,
            or a single instance of those types. May be a '|' separated
            list of namespace identifiers.
        @param minor: if True, only list minor edits; if False (and not
            None), only list non-minor edits
        @param bot: if True, only list bot edits; if False (and not
            None), only list non-bot edits
        @param anon: if True, only list anon edits; if False (and not
            None), only list non-anon edits
        @raises KeyError: a namespace identifier was not resolved
        @raises TypeError: a namespace identifier has an inappropriate
            type such as NoneType or bool
        """
        if start and end:
            self.assert_valid_iter_params(
                'watchlist_revs', start, end, reverse)

        wlgen = self._generator(
            api.ListGenerator, type_arg='watchlist',
            wlprop='user|comment|timestamp|title|ids|flags',
            wlallrev='', namespaces=namespaces, total=total)
        # TODO: allow users to ask for "patrol" as well?
        if start is not None:
            wlgen.request['wlstart'] = start
        if end is not None:
            wlgen.request['wlend'] = end
        if reverse:
            wlgen.request['wldir'] = 'newer'
        filters = {'minor': minor, 'bot': bot, 'anon': anon}
        wlgen.request['wlshow'] = api.OptionSet(self, 'watchlist', 'show',
                                                filters)
        return wlgen

    @deprecated_args(step=None, get_text='content', page='titles',
                     limit='total')
    def deletedrevs(self, titles=None, start=None, end=None, reverse=False,
                    content=False, total=None, **kwargs):
        """Iterate deleted revisions.

        Each value returned by the iterator will be a dict containing the
        'title' and 'ns' keys for a particular Page and a 'revisions' key
        whose value is a list of revisions in the same format as
        recentchanges plus a 'content' element with key '*' if requested
        when 'content' parameter is set. For older wikis a 'token' key is
        also given with the content request.

        @see: U{https://www.mediawiki.org/wiki/API:Deletedrevisions}

        @param titles: The page titles to check for deleted revisions
        @type titles: str (multiple titles delimited with '|')
            or pywikibot.Page or typing.Iterable[pywikibot.Page]
            or typing.Iterable[str]
        @keyword revids: Get revisions by their ID

        @note either titles or revids must be set but not both

        @param start: Iterate revisions starting at this Timestamp
        @param end: Iterate revisions ending at this Timestamp
        @param reverse: Iterate oldest revisions first (default: newest)
        @type reverse: bool
        @param content: If True, retrieve the content of each revision
        @param total: number of revisions to retrieve
        @keyword user: List revisions by this user
        @keyword excludeuser: Exclude revisions by this user
        @keyword tag: Only list revision tagged with this tag
        @keyword prop: Which properties to get. Defaults are ids, user,
            comment, flags and timestamp
        """
        def handle_props(props):
            """Translate deletedrev props to deletedrevisions props."""
            if isinstance(props, str):
                props = props.split('|')
            if self.mw_version >= '1.25':
                return props

            old_props = []
            for item in props:
                if item == 'ids':
                    old_props += ['revid', 'parentid']
                elif item == 'flags':
                    old_props.append('minor')
                elif item != 'timestamp':
                    old_props.append(item)
                    if item == 'content' and self.mw_version < '1.24':
                        old_props.append('token')
            return old_props

        # set default properties
        prop = kwargs.pop('prop',
                          ['ids', 'user', 'comment', 'flags', 'timestamp'])
        if content:
            prop.append('content')

        if start and end:
            self.assert_valid_iter_params('deletedrevs', start, end, reverse)

        err = ('deletedrevs: User:{} not authorized to '
               .format(self.user()))
        if not self.has_right('deletedhistory'):
            if self.mw_version < '1.34':
                raise Error(err + 'access deleted revisions.')
            if 'comment' in prop or 'parsedcomment' in prop:
                raise Error(err + 'access comments of deleted revisions.')
        if ('content' in prop and not (self.has_right('deletedtext')
                                       or self.has_right('undelete'))):
            raise Error(err + 'view deleted content.')

        revids = kwargs.pop('revids', None)
        if not (bool(titles) ^ (revids is not None)):
            raise Error('deletedrevs: either "titles" or "revids" parameter '
                        'must be given.')
        if revids and self.mw_version < '1.25':
            raise NotImplementedError(
                'deletedrevs: "revid" is not implemented with MediaWiki {}'
                .format(self.mw_version))

        if self.mw_version >= '1.25':
            pre = 'drv'
            type_arg = 'deletedrevisions'
            generator = api.PropertyGenerator
        else:
            pre = 'dr'
            type_arg = 'deletedrevs'
            generator = api.ListGenerator

        gen = self._generator(generator, type_arg=type_arg,
                              titles=titles, revids=revids,
                              total=total)

        gen.request[pre + 'start'] = start
        gen.request[pre + 'end'] = end
        gen.request[pre + 'prop'] = handle_props(prop)

        # handle other parameters like user
        for k, v in kwargs.items():
            gen.request[pre + k] = v

        if reverse:
            gen.request[pre + 'dir'] = 'newer'

        if self.mw_version < '1.25':
            yield from gen

        else:
            # The dict result is different for both generators
            for data in gen:
                with suppress(KeyError):
                    data['revisions'] = data.pop('deletedrevisions')
                    yield data

    def users(self, usernames):
        """Iterate info about a list of users by name or IP.

        @see: U{https://www.mediawiki.org/wiki/API:Users}

        @param usernames: a list of user names
        @type usernames: list, or other iterable, of str
        """
        usprop = ['blockinfo', 'gender', 'groups', 'editcount', 'registration',
                  'rights', 'emailable']
        usgen = api.ListGenerator(
            'users', site=self, parameters={
                'ususers': usernames, 'usprop': usprop})
        return usgen

    @deprecated_args(step=None)
    def randompages(self, total=None, namespaces=None,
                    redirects=False, content=False):
        """Iterate a number of random pages.

        @see: U{https://www.mediawiki.org/wiki/API:Random}

        Pages are listed in a fixed sequence, only the starting point is
        random.

        @param total: the maximum number of pages to iterate
        @param namespaces: only iterate pages in these namespaces.
        @type namespaces: iterable of basestring or Namespace key,
            or a single instance of those types. May be a '|' separated
            list of namespace identifiers.
        @param redirects: if True, include only redirect pages in results,
            False does not include redirects and None (MW 1.26+) include both
            types. (default: False)
        @type redirects: bool or None
        @param content: if True, load the current content of each iterated page
            (default False)
        @raises KeyError: a namespace identifier was not resolved
        @raises TypeError: a namespace identifier has an inappropriate
            type such as NoneType or bool
        @raises AssertError: unsupported redirects parameter
        """
        mapping = {False: None, True: 'redirects', None: 'all'}
        assert redirects in mapping
        redirects = mapping[redirects]
        params = {}
        if redirects is not None:
            if self.mw_version < '1.26':
                if redirects == 'all':
                    warn("parameter redirects=None to retrieve 'all' random"
                         'page types is not supported by mw version {0}. '
                         'Using default.'.format(self.mw_version),
                         UserWarning)
                params['grnredirect'] = redirects == 'redirects'
            else:
                params['grnfilterredir'] = redirects
        return self._generator(api.PageGenerator, type_arg='random',
                               namespaces=namespaces, total=total,
                               g_content=content, **params)

    # Catalog of editpage error codes, for use in generating messages.
    # The block at the bottom are page related errors.
    _ep_errors = {
        'noapiwrite': 'API editing not enabled on %(site)s wiki',
        'writeapidenied':
            'User %(user)s is not authorized to edit on %(site)s wiki',
        'cantcreate':
            'User %(user)s not authorized to create new pages on %(site)s '
            'wiki',
        'cantcreate-anon':
            'Bot is not logged in, and anon users are not authorized to '
            'create new pages on %(site)s wiki',
        'noimageredirect-anon':
            'Bot is not logged in, and anon users are not authorized to '
            'create image redirects on %(site)s wiki',
        'noimageredirect': 'User %(user)s not authorized to create image '
                           'redirects on %(site)s wiki',
        'filtered': '%(info)s',
        'contenttoobig': '%(info)s',
        'noedit-anon': 'Bot is not logged in, and anon users are not '
                       'authorized to edit on %(site)s wiki',
        'noedit':
            'User %(user)s not authorized to edit pages on %(site)s wiki',
        'missingtitle': NoCreateError,
        'editconflict': EditConflict,
        'articleexists': PageCreatedConflict,
        'pagedeleted': PageDeletedConflict,
        'protectedpage': LockedPage,
        'protectedtitle': LockedNoPage,
        'cascadeprotected': CascadeLockedPage,
        'titleblacklist-forbidden': TitleblacklistError,
        'spamblacklist': SpamblacklistError,
    }
    _ep_text_overrides = {'appendtext', 'prependtext', 'undo'}

    @need_right('edit')
    def editpage(self, page, summary=None, minor=True, notminor=False,
                 bot=True, recreate=True, createonly=False, nocreate=False,
                 watch=None, **kwargs):
        """Submit an edit to be saved to the wiki.

        @see: U{https://www.mediawiki.org/wiki/API:Edit}

        @param page: The Page to be saved.
            By default its .text property will be used
            as the new text to be saved to the wiki
        @param summary: the edit summary
        @param minor: if True (default), mark edit as minor
        @param notminor: if True, override account preferences to mark edit
            as non-minor
        @param recreate: if True (default), create new page even if this
            title has previously been deleted
        @param createonly: if True, raise an error if this title already
            exists on the wiki
        @param nocreate: if True, raise an error if the page does not exist
        @param watch: Specify how the watchlist is affected by this edit, set
            to one of "watch", "unwatch", "preferences", "nochange":
            * watch: add the page to the watchlist
            * unwatch: remove the page from the watchlist
            * preferences: use the preference settings (default)
            * nochange: don't change the watchlist
        @param bot: if True, mark edit with bot flag
        @kwarg text: Overrides Page.text
        @type text: str
        @kwarg section: Edit an existing numbered section or
            a new section ('new')
        @type section: int or str
        @kwarg prependtext: Prepend text. Overrides Page.text
        @type text: str
        @kwarg appendtext: Append text. Overrides Page.text.
        @type text: str
        @kwarg undo: Revision id to undo. Overrides Page.text
        @type undo: int
        @return: True if edit succeeded, False if it failed
        @rtype: bool
        @raises pywikibot.exceptions.Error: No text to be saved
        @raises pywikibot.exceptions.NoPage: recreate is disabled and page does
            not exist
        @raises pywikibot.exceptions.CaptchaError: config.solve_captcha is
            False and saving the page requires solving a captcha
        """
        basetimestamp = True
        text_overrides = self._ep_text_overrides.intersection(kwargs.keys())

        if text_overrides:
            if 'text' in kwargs:
                raise ValueError('text can not be used with any of %s'
                                 % ', '.join(text_overrides))
            if len(text_overrides) > 1:
                raise ValueError('Multiple text overrides used: %s'
                                 % ', '.join(text_overrides))
            text = None
            basetimestamp = False
        elif 'text' in kwargs:
            text = kwargs.pop('text')
            if 'section' in kwargs and kwargs['section'] == 'new':
                basetimestamp = False
        elif 'section' in kwargs:
            raise ValueError('text must be used with section')
        else:
            text = page.text
            if text is None:
                raise Error('editpage: no text to be saved')

        if basetimestamp or not recreate:
            try:
                lastrev = page.latest_revision
                basetimestamp = lastrev.timestamp
            except NoPage:
                basetimestamp = False
                if not recreate:
                    raise

        token = self.tokens['edit']
        if bot is None:
            bot = self.has_right('bot')
        params = dict(action='edit', title=page,
                      text=text, token=token, summary=summary, bot=bot,
                      recreate=recreate, createonly=createonly,
                      nocreate=nocreate, minor=minor,
                      notminor=not minor and notminor,
                      **kwargs)

        if basetimestamp and 'basetimestamp' not in kwargs:
            params['basetimestamp'] = basetimestamp

        watch_items = {'watch', 'unwatch', 'preferences', 'nochange'}
        if watch in watch_items:
            params['watchlist'] = watch
        elif watch:
            pywikibot.warning(
                "editpage: Invalid watch value '%(watch)s' ignored."
                % {'watch': watch})
        req = self._simple_request(**params)

        self.lock_page(page)
        try:
            while True:
                try:
                    result = req.submit()
                    pywikibot.debug('editpage response: %s' % result,
                                    _logger)
                except api.APIError as err:
                    if err.code.endswith('anon') and self.logged_in():
                        pywikibot.debug(
                            "editpage: received '%s' even though bot is "
                            'logged in' % err.code,
                            _logger)
                    if err.code in self._ep_errors:
                        exception = self._ep_errors[err.code]
                        if isinstance(exception, str):
                            errdata = {
                                'site': self,
                                'title': page.title(with_section=False),
                                'user': self.user(),
                                'info': err.info
                            }
                            raise Error(exception % errdata)
                        elif issubclass(exception, SpamblacklistError):
                            urls = ', '.join(err.other[err.code]['matches'])
                            raise exception(page, url=urls) from None
                        else:
                            raise exception(page)
                    pywikibot.debug(
                        "editpage: Unexpected error code '%s' received."
                        % err.code,
                        _logger)
                    raise
                assert 'edit' in result and 'result' in result['edit'], result

                if result['edit']['result'] == 'Success':
                    if 'nochange' in result['edit']:
                        # null edit, page not changed
                        pywikibot.log('Page [[%s]] saved without any changes.'
                                      % page.title())
                        return True
                    page.latest_revision_id = result['edit']['newrevid']
                    # See:
                    # https://www.mediawiki.org/wiki/API:Wikimania_2006_API_discussion#Notes
                    # not safe to assume that saved text is the same as sent
                    del page.text
                    return True

                if result['edit']['result'] == 'Failure':
                    if 'captcha' in result['edit']:
                        if not pywikibot.config.solve_captcha:
                            raise CaptchaError('captcha encountered while '
                                               'config.solve_captcha is False')
                        captcha = result['edit']['captcha']
                        req['captchaid'] = captcha['id']

                        if captcha['type'] in ['math', 'simple']:
                            req['captchaword'] = input(captcha['question'])
                            continue

                        if 'url' in captcha:
                            import webbrowser
                            webbrowser.open('%s://%s%s'
                                            % (self.protocol(),
                                               self.hostname(),
                                               captcha['url']))
                            req['captchaword'] = pywikibot.input(
                                'Please view CAPTCHA in your browser, '
                                'then type answer here:')
                            continue

                        pywikibot.error(
                            'editpage: unknown CAPTCHA response %s, '
                            'page not saved'
                            % captcha)
                        return False

                    if 'spamblacklist' in result['edit']:
                        raise SpamblacklistError(
                            page, result['edit']['spamblacklist'])

                    if 'code' in result['edit'] and 'info' in result['edit']:
                        pywikibot.error(
                            'editpage: %s\n%s, '
                            % (result['edit']['code'], result['edit']['info']))
                        return False

                    pywikibot.error('editpage: unknown failure reason %s'
                                    % str(result))
                    return False

                pywikibot.error(
                    "editpage: Unknown result code '%s' received; "
                    'page not saved' % result['edit']['result'])
                pywikibot.log(str(result))
                return False

        finally:
            self.unlock_page(page)

    OnErrorExc = namedtuple('OnErrorExc', 'exception on_new_page')

    # catalog of merge history errors for use in error messages
    _mh_errors = {
        'noapiwrite': 'API editing not enabled on {site} wiki',
        'writeapidenied':
            'User {user} is not authorized to edit on {site} wiki',
        'mergehistory-fail-invalid-source': 'Source {source} is invalid '
            '(this may be caused by an invalid page ID in the database)',
        'mergehistory-fail-invalid-dest': 'Destination {dest} is invalid '
            '(this may be caused by an invalid page ID in the database)',
        'mergehistory-fail-no-change':
            'History merge did not merge any revisions; '
            'please recheck the page and timestamp parameters',
        'mergehistory-fail-permission':
            'User {user} has insufficient permissions to merge history',
        'mergehistory-fail-timestamps-overlap':
            'Source revisions from {source} overlap or come after '
            'destination revisions of {dest}'
    }

    @need_right('mergehistory')
    @need_version('1.27.0-wmf.13')
    def merge_history(self, source, dest, timestamp=None, reason=None):
        """Merge revisions from one page into another.

        @see: U{https://www.mediawiki.org/wiki/API:Mergehistory}

        Revisions dating up to the given timestamp in the source will be
        moved into the destination page history. History merge fails if
        the timestamps of source and dest revisions overlap (all source
        revisions must be dated before the earliest dest revision).

        @param source: Source page from which revisions will be merged
        @type source: pywikibot.Page
        @param dest: Destination page to which revisions will be merged
        @type dest: pywikibot.Page
        @param timestamp: Revisions from this page dating up to this timestamp
            will be merged into the destination page (if not given or False,
            all revisions will be merged)
        @type timestamp: pywikibot.Timestamp
        @param reason: Optional reason for the history merge
        @type reason: str
        """
        # Data for error messages
        errdata = {
            'site': self,
            'source': source,
            'dest': dest,
            'user': self.user(),
        }

        # Check if pages exist before continuing
        if not source.exists():
            raise NoPage(source,
                         'Cannot merge revisions from source {source} because '
                         'it does not exist on {site}'
                         .format_map(errdata))
        if not dest.exists():
            raise NoPage(dest,
                         'Cannot merge revisions to destination {dest} '
                         'because it does not exist on {site}'
                         .format_map(errdata))

        if source == dest:  # Same pages
            raise PageSaveRelatedError(
                'Cannot merge revisions of {source} to itself'
                .format_map(errdata))

        # Send the merge API request
        token = self.tokens['csrf']
        req = self._simple_request(action='mergehistory',
                                   token=token)
        req['from'] = source
        req['to'] = dest
        if reason:
            req['reason'] = reason
        if timestamp:
            req['timestamp'] = timestamp

        self.lock_page(source)
        self.lock_page(dest)
        try:
            result = req.submit()
            pywikibot.debug('mergehistory response: {result}'
                            .format(result=result),
                            _logger)
        except api.APIError as err:
            if err.code in self._mh_errors:
                on_error = self._mh_errors[err.code]
                raise Error(on_error.format_map(errdata))
            else:
                pywikibot.debug(
                    "mergehistory: Unexpected error code '{code}' received"
                    .format(code=err.code),
                    _logger
                )
                raise
        finally:
            self.unlock_page(source)
            self.unlock_page(dest)

        if 'mergehistory' not in result:
            pywikibot.error('mergehistory: {error}'.format(error=result))
            raise Error('mergehistory: unexpected response')

    # catalog of move errors for use in error messages
    _mv_errors = {
        'noapiwrite': 'API editing not enabled on %(site)s wiki',
        'writeapidenied':
            'User %(user)s is not authorized to edit on %(site)s wiki',
        'nosuppress':
            'User %(user)s is not authorized to move pages without '
            'creating redirects',
        'cantmove-anon':
            'Bot is not logged in, and anon users are not authorized to '
            'move pages on %(site)s wiki',
        'cantmove':
            'User %(user)s is not authorized to move pages on %(site)s wiki',
        'immobilenamespace':
            'Pages in %(oldnamespace)s namespace cannot be moved on %(site)s '
            'wiki',
        'articleexists': OnErrorExc(exception=ArticleExistsConflict,
                                    on_new_page=True),
        # "protectedpage" can happen in both directions.
        'protectedpage': OnErrorExc(exception=LockedPage, on_new_page=None),
        'protectedtitle': OnErrorExc(exception=LockedNoPage, on_new_page=True),
        'nonfilenamespace':
            'Cannot move a file to %(newnamespace)s namespace on %(site)s '
            'wiki',
        'filetypemismatch':
            '[[%(newtitle)s]] file extension does not match content of '
            '[[%(oldtitle)s]]',
    }

    @need_right('move')
    def movepage(self, page, newtitle, summary, movetalk=True,
                 noredirect=False):
        """Move a Page to a new title.

        @see: U{https://www.mediawiki.org/wiki/API:Move}

        @param page: the Page to be moved (must exist)
        @param newtitle: the new title for the Page
        @type newtitle: str
        @param summary: edit summary (required!)
        @param movetalk: if True (default), also move the talk page if possible
        @param noredirect: if True, suppress creation of a redirect from the
            old title to the new one
        @return: Page object with the new title
        @rtype: pywikibot.Page
        """
        oldtitle = page.title(with_section=False)
        newlink = pywikibot.Link(newtitle, self)
        newpage = pywikibot.Page(newlink)
        if newlink.namespace:
            newtitle = self.namespace(newlink.namespace) + ':' + newlink.title
        else:
            newtitle = newlink.title
        if oldtitle == newtitle:
            raise Error('Cannot move page %s to its own title.'
                        % oldtitle)
        if not page.exists():
            raise NoPage(page,
                         'Cannot move page %(page)s because it '
                         'does not exist on %(site)s.')
        token = self.tokens['move']
        self.lock_page(page)
        req = self._simple_request(action='move',
                                   noredirect=noredirect,
                                   reason=summary,
                                   movetalk=movetalk,
                                   token=token,
                                   to=newtitle)
        req['from'] = oldtitle  # "from" is a python keyword
        try:
            result = req.submit()
            pywikibot.debug('movepage response: %s' % result,
                            _logger)
        except api.APIError as err:
            if err.code.endswith('anon') and self.logged_in():
                pywikibot.debug(
                    "movepage: received '%s' even though bot is logged in"
                    % err.code,
                    _logger)
            if err.code in self._mv_errors:
                on_error = self._mv_errors[err.code]
                if hasattr(on_error, 'exception'):
                    # LockedPage can be raised both if "from" or "to" page
                    # are locked for the user.
                    # Both pages locked is not considered
                    # (a double failure has low probability)
                    if issubclass(on_error.exception, LockedPage):
                        # we assume "from" is locked unless proven otherwise
                        failed_page = page
                        if newpage.exists():
                            for prot in self.page_restrictions(
                                    newpage).values():
                                if not self.has_group(prot[0]):
                                    failed_page = newpage
                                    break
                    else:
                        failed_page = newpage if on_error.on_new_page else page
                    raise on_error.exception(failed_page)
                else:
                    errdata = {
                        'site': self,
                        'oldtitle': oldtitle,
                        'oldnamespace': self.namespace(page.namespace()),
                        'newtitle': newtitle,
                        'newnamespace': self.namespace(newlink.namespace),
                        'user': self.user(),
                    }
                    raise Error(on_error % errdata)
            pywikibot.debug("movepage: Unexpected error code '%s' received."
                            % err.code,
                            _logger)
            raise
        finally:
            self.unlock_page(page)
        if 'move' not in result:
            pywikibot.error('movepage: %s' % result)
            raise Error('movepage: unexpected response')
        # TODO: Check for talkmove-error messages
        if 'talkmove-error-code' in result['move']:
            pywikibot.warning(
                'movepage: Talk page %s not moved'
                % (page.toggleTalkPage().title(as_link=True)))
        return pywikibot.Page(page, newtitle)

    # catalog of rollback errors for use in error messages
    _rb_errors = {
        'noapiwrite': 'API editing not enabled on %(site)s wiki',
        'writeapidenied': 'User %(user)s not allowed to edit through the API',
        'alreadyrolled':
            'Page [[%(title)s]] already rolled back; action aborted.',
    }  # other errors shouldn't arise because we check for those errors

    @need_right('rollback')
    def rollbackpage(self, page, **kwargs):
        """Roll back page to version before last user's edits.

        @see: U{https://www.mediawiki.org/wiki/API:Rollback}

        The keyword arguments are those supported by the rollback API.

        As a precaution against errors, this method will fail unless
        the page history contains at least two revisions, and at least
        one that is not by the same user who made the last edit.

        @param page: the Page to be rolled back (must exist)

        """
        if len(page._revisions) < 2:
            raise Error(
                'Rollback of %s aborted; load revision history first.'
                % page.title(as_link=True))
        last_rev = page.latest_revision
        last_user = last_rev.user
        for rev in sorted(page._revisions.values(), reverse=True,
                          key=lambda r: r.timestamp):
            # start with most recent revision first
            if rev.user != last_user:
                break
        else:
            raise Error(
                'Rollback of %s aborted; only one user in revision history.'
                % page.title(as_link=True))
        parameters = merge_unique_dicts(kwargs, action='rollback',
                                        title=page,
                                        token=self.tokens['rollback'],
                                        user=last_user)
        self.lock_page(page)
        req = self._simple_request(**parameters)
        try:
            req.submit()
        except api.APIError as err:
            errdata = {
                'site': self,
                'title': page.title(with_section=False),
                'user': self.user(),
            }
            if err.code in self._rb_errors:
                raise Error(self._rb_errors[err.code] % errdata)
            pywikibot.debug("rollback: Unexpected error code '%s' received."
                            % err.code,
                            _logger)
            raise
        finally:
            self.unlock_page(page)

    # catalog of delete errors for use in error messages
    _dl_errors = {
        'noapiwrite': 'API editing not enabled on %(site)s wiki',
        'writeapidenied': 'User %(user)s not allowed to edit through the API',
        'permissiondenied': 'User %(user)s not authorized to (un)delete '
                            'pages on %(site)s wiki.',
        'cantdelete':
            'Could not delete [[%(title)s]]. Maybe it was deleted already.',
        'cantundelete': 'Could not undelete [[%(title)s]]. '
                        'Revision may not exist or was already undeleted.'
    }  # other errors shouldn't occur because of pre-submission checks

    @need_right('delete')
    @deprecate_arg('summary', 'reason')
    def deletepage(self, page, reason):
        """Delete page from the wiki. Requires appropriate privilege level.

        @see: U{https://www.mediawiki.org/wiki/API:Delete}

        @param page: Page to be deleted.
        @type page: pywikibot.Page
        @param reason: Deletion reason.
        @type reason: str

        """
        token = self.tokens['delete']
        self.lock_page(page)
        req = self._simple_request(action='delete',
                                   token=token,
                                   title=page,
                                   reason=reason)
        try:
            req.submit()
        except api.APIError as err:
            errdata = {
                'site': self,
                'title': page.title(with_section=False),
                'user': self.user(),
            }
            if err.code in self._dl_errors:
                raise Error(self._dl_errors[err.code] % errdata)
            pywikibot.debug("delete: Unexpected error code '%s' received."
                            % err.code,
                            _logger)
            raise
        else:
            page.clear_cache()
        finally:
            self.unlock_page(page)

    @need_right('undelete')
    @deprecate_arg('summary', 'reason')
    def undelete_page(self, page, reason, revisions=None):
        """Undelete page from the wiki. Requires appropriate privilege level.

        @see: U{https://www.mediawiki.org/wiki/API:Undelete}

        @param page: Page to be deleted.
        @type page: pywikibot.BasePage
        @param revisions: List of timestamps to restore.
            If None, restores all revisions.
        @type revisions: list
        @param reason: Undeletion reason.
        @type reason: basestring

        """
        token = self.tokens['delete']
        self.lock_page(page)

        req = self._simple_request(action='undelete',
                                   title=page,
                                   reason=reason,
                                   token=token,
                                   timestamps=revisions)
        try:
            req.submit()
        except api.APIError as err:
            errdata = {
                'site': self,
                'title': page.title(with_section=False),
                'user': self.user(),
            }
            if err.code in self._dl_errors:
                raise Error(self._dl_errors[err.code] % errdata)
            pywikibot.debug("delete: Unexpected error code '%s' received."
                            % err.code,
                            _logger)
            raise
        finally:
            self.unlock_page(page)

    _protect_errors = {
        'noapiwrite': 'API editing not enabled on %(site)s wiki',
        'writeapidenied': 'User %(user)s not allowed to edit through the API',
        'permissiondenied':
            'User %(user)s not authorized to protect pages on %(site)s wiki.',
        'cantedit':
            "User %(user)s can't protect this page because user %(user)s "
            "can't edit it.",
        'protect-invalidlevel': 'Invalid protection level'
    }

    def protection_types(self):
        """
        Return the protection types available on this site.

        @return: protection types available
        @rtype: set of str instances
        @see: L{Siteinfo._get_default()}
        """
        return set(self.siteinfo.get('restrictions')['types'])

    def protection_levels(self):
        """
        Return the protection levels available on this site.

        @return: protection types available
        @rtype: set of str instances
        @see: L{Siteinfo._get_default()}
        """
        # implemented in b73b5883d486db0e9278ef16733551f28d9e096d
        return set(self.siteinfo.get('restrictions')['levels'])

    @need_right('protect')
    @deprecate_arg('summary', 'reason')
    def protect(self, page, protections, reason, expiry=None, **kwargs):
        """(Un)protect a wiki page. Requires administrator status.

        @see: U{https://www.mediawiki.org/wiki/API:Protect}

        @param protections: A dict mapping type of protection to protection
            level of that type. Valid restriction types are 'edit', 'create',
            'move' and 'upload'. Valid restriction levels are '' (equivalent
            to 'none' or 'all'), 'autoconfirmed', and 'sysop'.
            If None is given, however, that protection will be skipped.
        @type protections: dict
        @param reason: Reason for the action
        @type reason: basestring
        @param expiry: When the block should expire. This expiry will be
            applied to all protections. If None, 'infinite', 'indefinite',
            'never', or '' is given, there is no expiry.
        @type expiry: pywikibot.Timestamp, string in GNU timestamp format
            (including ISO 8601).
        """
        token = self.tokens['protect']
        self.lock_page(page)

        protections = [ptype + '=' + level
                       for ptype, level in protections.items()
                       if level is not None]
        parameters = merge_unique_dicts(kwargs, action='protect', title=page,
                                        token=token,
                                        protections=protections, reason=reason,
                                        expiry=expiry)

        req = self._simple_request(**parameters)
        try:
            result = req.submit()
        except api.APIError as err:
            errdata = {
                'site': self,
                'user': self.user(),
            }
            if err.code in self._protect_errors:
                raise Error(self._protect_errors[err.code] % errdata)
            pywikibot.debug("protect: Unexpected error code '%s' received."
                            % err.code,
                            _logger)
            raise
        else:
            protection = {}
            for d in result['protect']['protections']:
                expiry = d.pop('expiry')
                ptype, level = d.popitem()
                if level:
                    protection[ptype] = (level, expiry)
            page._protection = protection
        finally:
            self.unlock_page(page)

    # TODO: implement undelete

    _patrol_errors = {
        'nosuchrcid': 'There is no change with rcid %(rcid)s',
        'nosuchrevid': 'There is no change with revid %(revid)s',
        'patroldisabled': 'Patrolling is disabled on %(site)s wiki',
        'noautopatrol': 'User %(user)s has no permission to patrol its own '
                        'changes, "autopatrol" is needed',
        'notpatrollable':
            "The revision %(revid)s can't be patrolled as it's too old."
    }

    @need_right('patrol')
    @deprecated_args(token=None)
    def patrol(self, rcid=None, revid=None, revision=None):
        """Return a generator of patrolled pages.

        @see: U{https://www.mediawiki.org/wiki/API:Patrol}

        Pages to be patrolled are identified by rcid, revid or revision.
        At least one of the parameters is mandatory.
        See https://www.mediawiki.org/wiki/API:Patrol.

        @param rcid: an int/string/iterable/iterator providing rcid of pages
            to be patrolled.
        @type rcid: iterable/iterator which returns a number or string which
             contains only digits; it also supports a string (as above) or int
        @param revid: an int/string/iterable/iterator providing revid of pages
            to be patrolled.
        @type revid: iterable/iterator which returns a number or string which
             contains only digits; it also supports a string (as above) or int.
        @param revision: an Revision/iterable/iterator providing Revision
            object of pages to be patrolled.
        @type revision: iterable/iterator which returns a Revision object; it
            also supports a single Revision.
        @rtype: iterator of dict with 'rcid', 'ns' and 'title'
            of the patrolled page.

        """
        # If patrol is not enabled, attr will be set the first time a
        # request is done.
        if hasattr(self, '_patroldisabled'):
            if self._patroldisabled:
                return

        if all(_ is None for _ in [rcid, revid, revision]):
            raise Error('No rcid, revid or revision provided.')

        if isinstance(rcid, (int, str)):
            rcid = {rcid}
        if isinstance(revid, (int, str)):
            revid = {revid}
        if isinstance(revision, pywikibot.page.Revision):
            revision = {revision}

        # Handle param=None.
        rcid = rcid or set()
        revid = revid or set()
        revision = revision or set()

        # TODO: remove exception for mw < 1.22
        if (revid or revision) and self.mw_version < '1.22':
            raise NotImplementedError(
                'Support of "revid" parameter\n'
                'is not implemented in MediaWiki version < "1.22"')
        else:
            combined_revid = set(revid) | {r.revid for r in revision}

        gen = itertools.chain(
            zip_longest(rcid, [], fillvalue='rcid'),
            zip_longest(combined_revid, [], fillvalue='revid'))

        token = self.tokens['patrol']

        for idvalue, idtype in gen:
            req = self._request(parameters={'action': 'patrol',
                                            'token': token,
                                            idtype: idvalue})

            try:
                result = req.submit()
            except api.APIError as err:
                # patrol is disabled, store in attr to avoid other requests
                if err.code == 'patroldisabled':
                    self._patroldisabled = True
                    return

                errdata = {
                    'site': self,
                    'user': self.user(),
                }
                errdata[idtype] = idvalue
                if err.code in self._patrol_errors:
                    raise Error(self._patrol_errors[err.code] % errdata)
                pywikibot.debug("protect: Unexpected error code '%s' received."
                                % err.code,
                                _logger)
                raise

            yield result['patrol']

    @need_right('block')
    def blockuser(self, user, expiry, reason, anononly=True, nocreate=True,
                  autoblock=True, noemail=False, reblock=False,
                  allowusertalk=False):
        """
        Block a user for certain amount of time and for a certain reason.

        @see: U{https://www.mediawiki.org/wiki/API:Block}

        @param user: The username/IP to be blocked without a namespace.
        @type user: L{pywikibot.User}
        @param expiry: The length or date/time when the block expires. If
            'never', 'infinite', 'indefinite' it never does. If the value is
            given as a basestring it's parsed by php's strtotime function:

                U{http://php.net/manual/en/function.strtotime.php}

            The relative format is described there:

                U{http://php.net/manual/en/datetime.formats.relative.php}

            It is recommended to not use a basestring if possible to be
            independent of the API.
        @type expiry: Timestamp/datetime (absolute),
            basestring (relative/absolute) or False ('never')
        @param reason: The reason for the block.
        @type reason: basestring
        @param anononly: Disable anonymous edits for this IP.
        @type anononly: boolean
        @param nocreate: Prevent account creation.
        @type nocreate: boolean
        @param autoblock: Automatically block the last used IP address and all
            subsequent IP addresses from which this account logs in.
        @type autoblock: boolean
        @param noemail: Prevent user from sending email through the wiki.
        @type noemail: boolean
        @param reblock: If the user is already blocked, overwrite the existing
            block.
        @type reblock: boolean
        @param allowusertalk: Whether the user can edit their talk page while
            blocked.
        @type allowusertalk: boolean
        @return: The data retrieved from the API request.
        @rtype: dict
        """
        token = self.tokens['block']
        if expiry is False:
            expiry = 'never'
        req = self._simple_request(action='block', user=user.username,
                                   expiry=expiry, reason=reason, token=token,
                                   anononly=anononly, nocreate=nocreate,
                                   autoblock=autoblock, noemail=noemail,
                                   reblock=reblock,
                                   allowusertalk=allowusertalk)

        data = req.submit()
        return data

    @need_right('unblock')
    def unblockuser(self, user, reason=None):
        """
        Remove the block for the user.

        @see: U{https://www.mediawiki.org/wiki/API:Block}

        @param user: The username/IP without a namespace.
        @type user: L{pywikibot.User}
        @param reason: Reason for the unblock.
        @type reason: basestring
        """
        req = self._simple_request(action='unblock',
                                   user=user.username,
                                   token=self.tokens['block'],
                                   reason=reason)

        data = req.submit()
        return data

    @need_right('editmywatchlist')
    def watch(self, pages, unwatch=False):
        """Add or remove pages from watchlist.

        @see: U{https://www.mediawiki.org/wiki/API:Watch}

        @param pages: A single page or a sequence of pages.
        @type pages: A page object, a page-title string, or sequence of them.
            Also accepts a single pipe-separated string like 'title1|title2'.
        @param unwatch: If True, remove pages from watchlist;
            if False add them (default).
        @return: True if API returned expected response; False otherwise
        @rtype: bool
        @raises KeyError: 'watch' isn't in API response

        """
        parameters = {'action': 'watch',
                      'token': self.tokens['watch'],
                      'unwatch': unwatch}
        unwatch = 'unwatched' if unwatch else 'watched'
        if self.mw_version >= '1.23':
            parameters['titles'] = pages
            req = self._simple_request(**parameters)
            results = req.submit()
            return all(unwatch in r for r in results['watch'])

        # MW version < 1.23
        if isinstance(pages, str):
            if '|' in pages:
                pages = pages.split('|')
            else:
                pages = (pages,)

        for page in pages:
            parameters['title'] = page
            req = self._simple_request(**parameters)
            result = req.submit()
            if unwatch not in result['watch']:
                return False
        return True

    @need_right('editmywatchlist')
    @deprecated('Site().watch', since='20160102')
    def watchpage(self, page, unwatch=False):
        """
        Add or remove page from watchlist.

        DEPRECATED: Use Site().watch() instead.

        @param page: A single page.
        @type page: A page object, a page-title string.
        @param unwatch: If True, remove page from watchlist;
            if False (default), add it.
        @return: True if API returned expected response; False otherwise
        @rtype: bool

        """
        try:
            result = self.watch(page, unwatch)
        except KeyError:
            pywikibot.error('watchpage: Unexpected API response')
            result = False
        return result

    @need_right('purge')
    def purgepages(
        self, pages, forcelinkupdate=False, forcerecursivelinkupdate=False,
        converttitles=False, redirects=False
    ):
        """
        Purge the server's cache for one or multiple pages.

        @param pages: list of Page objects
        @param redirects: Automatically resolve redirects.
        @type redirects: bool
        @param converttitles: Convert titles to other variants if necessary.
            Only works if the wiki's content language supports variant
            conversion.
        @type converttitles: bool
        @param forcelinkupdate: Update the links tables.
        @type forcelinkupdate: bool
        @param forcerecursivelinkupdate: Update the links table, and update the
            links tables for any page that uses this page as a template.
        @type forcerecursivelinkupdate: bool
        @return: True if API returned expected response; False otherwise
        @rtype: bool
        """
        req = self._simple_request(action='purge', titles=list(set(pages)))
        if converttitles:
            req['converttitles'] = True
        if redirects:
            req['redirects'] = True
        if forcelinkupdate:
            req['forcelinkupdate'] = True
        if forcerecursivelinkupdate:
            req['forcerecursivelinkupdate'] = True
        result = req.submit()
        try:
            result = result['purge']
        except KeyError:
            pywikibot.error(
                'purgepages: Unexpected API response:\n%s' % result)
            return False
        if not all('purged' in page for page in result):
            return False
        if forcelinkupdate or forcerecursivelinkupdate:
            return all('linkupdate' in page for page in result)
        return True

    @need_right('edit')
    def is_uploaddisabled(self):
        """Return True if upload is disabled on site.

        When the version is at least 1.27wmf9, uses general siteinfo.
        If not called directly, it is cached by the first attempted
        upload action.

        """
        if self.mw_version >= '1.27wmf9':
            return not self._siteinfo.get('general')['uploadsenabled']

        if hasattr(self, '_uploaddisabled'):
            return self._uploaddisabled

        # attempt a fake upload; on enabled sites will fail for:
        # missingparam: One of the parameters
        #    filekey, file, url, statuskey is required
        # TODO: is there another way?
        try:
            req = self._request(throttle=False,
                                parameters={'action': 'upload',
                                            'token': self.tokens['edit']})
            req.submit()
        except api.APIError as error:
            if error.code == 'uploaddisabled':
                self._uploaddisabled = True
            elif error.code == 'missingparam':
                # If the upload module is enabled, the above dummy request
                # does not have sufficient parameters and will cause a
                # 'missingparam' error.
                self._uploaddisabled = False
            else:
                # Unexpected error
                raise
            return self._uploaddisabled
        raise RuntimeError(
            'Unexpected success of upload action without parameters.')

    def stash_info(self, file_key, props=False):
        """Get the stash info for a given file key.

        @see: U{https://www.mediawiki.org/wiki/API:Stashimageinfo}
        """
        if not props:
            props = False
        req = self._simple_request(
            action='query', prop='stashimageinfo', siifilekey=file_key,
            siiprop=props)
        return req.submit()['query']['stashimageinfo'][0]

    @deprecate_arg('imagepage', 'filepage')
    def upload(self, filepage, source_filename=None, source_url=None,
               comment=None, text=None, watch=False, ignore_warnings=False,
               chunk_size=0, _file_key=None, _offset=0, _verify_stash=None,
               report_success=None):
        """
        Upload a file to the wiki.

        @see: U{https://www.mediawiki.org/wiki/API:Upload}

        Either source_filename or source_url, but not both, must be provided.

        @param filepage: a FilePage object from which the wiki-name of the
            file will be obtained.
        @param source_filename: path to the file to be uploaded
        @param source_url: URL of the file to be uploaded
        @param comment: Edit summary; if this is not provided, then
            filepage.text will be used. An empty summary is not permitted.
            This may also serve as the initial page text (see below).
        @param text: Initial page text; if this is not set, then
            filepage.text will be used, or comment.
        @param watch: If true, add filepage to the bot user's watchlist
        @param ignore_warnings: It may be a static boolean, a callable
            returning a boolean or an iterable. The callable gets a list of
            UploadWarning instances and the iterable should contain the warning
            codes for which an equivalent callable would return True if all
            UploadWarning codes are in thet list. If the result is False it'll
            not continue uploading the file and otherwise disable any warning
            and reattempt to upload the file. NOTE: If report_success is True
            or None it'll raise an UploadWarning exception if the static
            boolean is False.
        @type ignore_warnings: bool or callable or iterable of str
        @param chunk_size: The chunk size in bytesfor chunked uploading (see
            U{https://www.mediawiki.org/wiki/API:Upload#Chunked_uploading}). It
            will only upload in chunks, if the version number is 1.20 or higher
            and the chunk size is positive but lower than the file size.
        @type chunk_size: int
        @param _file_key: Reuses an already uploaded file using the filekey. If
            None (default) it will upload the file.
        @type _file_key: str or None
        @param _offset: When file_key is not None this can be an integer to
            continue a previously canceled chunked upload. If False it treats
            that as a finished upload. If True it requests the stash info from
            the server to determine the offset. By default starts at 0.
        @type _offset: int or bool
        @param _verify_stash: Requests the SHA1 and file size uploaded and
            compares it to the local file. Also verifies that _offset is
            matching the file size if the _offset is an int. If _offset is
            False if verifies that the file size match with the local file. If
            None it'll verifies the stash when a file key and offset is given.
        @type _verify_stash: bool or None
        @param report_success: If the upload was successful it'll print a
            success message and if ignore_warnings is set to False it'll
            raise an UploadWarning if a warning occurred. If it's None
            (default) it'll be True if ignore_warnings is a bool and False
            otherwise. If it's True or None ignore_warnings must be a bool.
        @return: It returns True if the upload was successful and False
            otherwise.
        @rtype: bool
        """
        def create_warnings_list(response):
            return [
                api.UploadWarning(
                    warning,
                    upload_warnings.get(warning, '%(msg)s') % {'msg': data},
                    _file_key, response['offset'])
                for warning, data in response['warnings'].items()]

        upload_warnings = {
            # map API warning codes to user error messages
            # %(msg)s will be replaced by message string from API response
            'duplicate-archive':
                'The file is a duplicate of a deleted file %(msg)s.',
            'was-deleted': 'The file %(msg)s was previously deleted.',
            'emptyfile': 'File %(msg)s is empty.',
            'exists': 'File %(msg)s already exists.',
            'duplicate': 'Uploaded file is a duplicate of %(msg)s.',
            'badfilename': 'Target filename is invalid.',
            'filetype-unwanted-type': 'File %(msg)s type is unwanted type.',
            'exists-normalized': 'File exists with different extension as '
                                 '"%(msg)s".',
            'bad-prefix': 'Target filename has a bad prefix %(msg)s.',
            'page-exists':
                'Target filename exists but with a different file %(msg)s.',

            # API-returned message string will be timestamps, not much use here
            'nochange': 'The upload is an exact duplicate of the current '
                        'version of this file.',
            'duplicateversions': 'The upload is an exact duplicate of older '
                                 'version(s) of this file.',
        }

        # An offset != 0 doesn't make sense without a file key
        assert(_offset == 0 or _file_key is not None)
        # check for required user right
        if not self.has_right('upload'):
            raise Error(
                "User '%s' does not have upload rights on site %s."
                % (self.user(), self))
        # check for required parameters
        if bool(source_filename) == bool(source_url):
            raise ValueError('APISite.upload: must provide either '
                             'source_filename or source_url, not both.')
        if comment is None:
            comment = filepage.text
        if not comment:
            raise ValueError('APISite.upload: cannot upload file without '
                             'a summary/description.')
        if report_success is None:
            report_success = isinstance(ignore_warnings, bool)
        if report_success is True:
            if not isinstance(ignore_warnings, bool):
                raise ValueError('report_success may only be set to True when '
                                 'ignore_warnings is a boolean')
            issue_deprecation_warning('"ignore_warnings" as a boolean and '
                                      '"report_success" is True or None',
                                      '"report_success=False" or define '
                                      '"ignore_warnings" as callable/iterable',
                                      3, since='20150823')
        if isinstance(ignore_warnings, Iterable):
            ignored_warnings = ignore_warnings

            def ignore_warnings(warnings):
                return all(w.code in ignored_warnings for w in warnings)

        ignore_all_warnings = not callable(ignore_warnings) and ignore_warnings
        if text is None:
            text = filepage.text
        if not text:
            text = comment
        token = self.tokens['edit']
        result = None
        file_page_title = filepage.title(with_ns=False)
        file_size = None
        offset = _offset
        # make sure file actually exists
        if source_filename:
            if os.path.isfile(source_filename):
                file_size = os.path.getsize(source_filename)
            elif offset is not False:
                raise ValueError("File '%s' does not exist."
                                 % source_filename)

        if source_filename and _file_key:
            assert offset is False or file_size is not None
            if _verify_stash is None:
                _verify_stash = True
            if (offset is not False and offset is not True
                    and offset > file_size):
                raise ValueError(
                    'For the file key "{0}" the offset was set to {1} '
                    'while the file is only {2} bytes large.'.format(
                        _file_key, offset, file_size))

        if _verify_stash or offset is True:
            if not _file_key:
                raise ValueError('Without a file key it cannot request the '
                                 'stash information')
            if not source_filename:
                raise ValueError('Can request stash information only when '
                                 'using a file name.')
            props = ['size']
            if _verify_stash:
                props += ['sha1']
            stash_info = self.stash_info(_file_key, props)
            if offset is True:
                offset = stash_info['size']
            elif offset is False:
                if file_size != stash_info['size']:
                    raise ValueError(
                        'For the file key "{0}" the server reported a size '
                        '{1} while the file size is {2}'
                        .format(_file_key, stash_info['size'], file_size))
            elif offset is not False and offset != stash_info['size']:
                raise ValueError(
                    'For the file key "{0}" the server reported a size {1} '
                    'while the offset was {2}'.format(
                        _file_key, stash_info['size'], offset))

            if _verify_stash:
                # The SHA1 was also requested so calculate and compare it
                assert 'sha1' in stash_info, \
                    'sha1 not in stash info: {0}'.format(stash_info)
                sha1 = compute_file_hash(source_filename, bytes_to_read=offset)
                if sha1 != stash_info['sha1']:
                    raise ValueError(
                        'The SHA1 of {0} bytes of the stashed "{1}" is {2} '
                        'while the local file is {3}'.format(
                            offset, _file_key, stash_info['sha1'], sha1))

        assert offset is not True
        if _file_key and file_size is None:
            assert offset is False

        if _file_key and offset is False or offset == file_size:
            pywikibot.log('Reused already upload file using '
                          'filekey "{0}"'.format(_file_key))
            # TODO: Use sessionkey instead of filekey if necessary
            final_request = self._simple_request(action='upload', token=token,
                                                 filename=file_page_title,
                                                 comment=comment, text=text,
                                                 filekey=_file_key)
        elif source_filename:
            # TODO: Dummy value to allow also Unicode names, see bug T75661
            mime_filename = 'FAKE-NAME'
            # upload local file
            throttle = True
            filesize = os.path.getsize(source_filename)
            chunked_upload = (
                0 < chunk_size < filesize and self.mw_version >= '1.20')
            with open(source_filename, 'rb') as f:
                final_request = self._request(
                    throttle=throttle, parameters={
                        'action': 'upload', 'token': token, 'text': text,
                        'filename': file_page_title, 'comment': comment})
                if chunked_upload:
                    if offset > 0:
                        pywikibot.log('Continuing upload from byte '
                                      '{0}'.format(offset))
                    while True:
                        f.seek(offset)
                        chunk = f.read(chunk_size)
                        req = self._request(
                            throttle=throttle, mime=True,
                            parameters={
                                'action': 'upload',
                                'token': token,
                                'stash': True,
                                'filesize': filesize,
                                'offset': offset,
                                'filename': file_page_title,
                                'ignorewarnings': ignore_all_warnings})
                        req.mime_params['chunk'] = (
                            chunk, ('application', 'octet-stream'),
                            {'filename': mime_filename})
                        if _file_key:
                            req['filekey'] = _file_key
                        try:
                            data = req.submit()['upload']
                            self._uploaddisabled = False
                        except api.APIError as error:
                            # TODO: catch and process foreseeable errors
                            if error.code == 'uploaddisabled':
                                self._uploaddisabled = True
                            elif error.code == 'stashfailed' and \
                                    'offset' in error.other:
                                # TODO: Ask MediaWiki to change this
                                # ambiguous error code.

                                new_offset = int(error.other['offset'])
                                # If the offset returned from the server
                                # (the offset it expects now) is equal to
                                # the offset we sent it, there must be
                                # something else that prevented the upload,
                                # instead of simple offset mismatch. This
                                # also prevents infinite loops when we
                                # upload the same chunk again and again,
                                # every time ApiError.
                                if offset != new_offset:
                                    pywikibot.log(
                                        'Old offset: {0}; Returned '
                                        'offset: {1}; Chunk size: '
                                        '{2}'.format(offset, new_offset,
                                                     len(chunk)))
                                    pywikibot.warning('Attempting to correct '
                                                      'automatically from '
                                                      'offset mismatch error.')
                                    offset = new_offset
                                    continue
                            raise error
                        if 'nochange' in data:  # in simulation mode
                            break
                        _file_key = data['filekey']
                        if 'warnings' in data and not ignore_all_warnings:
                            if callable(ignore_warnings):
                                restart = False
                                if 'offset' not in data:
                                    # This is a result of a warning in the
                                    # first chunk. The chunk is not actually
                                    # stashed so upload must be restarted if
                                    # the warning is allowed.
                                    # T112416 and T112405#1637544
                                    restart = True
                                    data['offset'] = True
                                if ignore_warnings(create_warnings_list(data)):
                                    # Future warnings of this run
                                    # can be ignored
                                    if restart:
                                        return self.upload(
                                            filepage, source_filename,
                                            source_url, comment, text, watch,
                                            True, chunk_size, None, 0,
                                            report_success=False)

                                    ignore_warnings = True
                                    ignore_all_warnings = True
                                    offset = data['offset']
                                    continue
                                else:
                                    return False
                            result = data
                            result.setdefault('offset', 0)
                            break
                        throttle = False
                        if 'offset' in data:
                            new_offset = int(data['offset'])
                            if offset + len(chunk) != new_offset:
                                pywikibot.log('Old offset: {0}; Returned '
                                              'offset: {1}; Chunk size: '
                                              '{2}'.format(offset, new_offset,
                                                           len(chunk)))
                                pywikibot.warning('Unexpected offset.')
                            offset = new_offset
                        else:
                            pywikibot.warning('Offset was not supplied.')
                            offset += len(chunk)
                        if data['result'] != 'Continue':  # finished
                            pywikibot.log('Finished uploading last chunk.')
                            final_request['filekey'] = _file_key
                            break
                else:  # not chunked upload
                    if _file_key:
                        final_request['filekey'] = _file_key
                    else:
                        file_contents = f.read()
                        filetype = (mimetypes.guess_type(source_filename)[0]
                                    or 'application/octet-stream')
                        final_request.mime_params = {
                            'file': (file_contents, filetype.split('/'),
                                     {'filename': mime_filename})
                        }
        else:
            # upload by URL
            if not self.has_right('upload_by_url'):
                raise Error(
                    "User '%s' is not authorized to upload by URL on site %s."
                    % (self.user(), self))
            final_request = self._simple_request(
                action='upload', filename=file_page_title,
                url=source_url, comment=comment, text=text, token=token)
        if not result:
            final_request['watch'] = watch
            final_request['ignorewarnings'] = ignore_all_warnings
            try:
                result = final_request.submit()
                self._uploaddisabled = False
            except api.APIError as error:
                # TODO: catch and process foreseeable errors
                if error.code == 'uploaddisabled':
                    self._uploaddisabled = True
                raise error
            result = result['upload']
            pywikibot.debug(result, _logger)

        if 'warnings' in result and not ignore_all_warnings:
            if 'filekey' in result:
                _file_key = result['filekey']
            elif 'sessionkey' in result:
                # TODO: Probably needs to be reflected in the API call above
                _file_key = result['sessionkey']
                pywikibot.warning('Using sessionkey instead of filekey.')
            else:
                _file_key = None
                pywikibot.warning('No filekey defined.')
            if not report_success:
                result.setdefault('offset', True)
                if ignore_warnings(create_warnings_list(result)):
                    return self.upload(
                        filepage, source_filename, source_url, comment, text,
                        watch, True, chunk_size, _file_key,
                        result['offset'], report_success=False)
                else:
                    return False
            warn('When ignore_warnings=False in APISite.upload will change '
                 'from raising an UploadWarning into behaving like being a '
                 'callable returning False.', DeprecationWarning, 3)
            if len(result['warnings']) > 1:
                warn('The upload returned {0} warnings: '
                     '{1}'.format(len(result['warnings']),
                                  ', '.join(result['warnings'])),
                     UserWarning, 3)
            warning = list(result['warnings'].keys())[0]
            message = result['warnings'][warning]
            raise api.UploadWarning(warning, upload_warnings[warning]
                                    % {'msg': message},
                                    file_key=_file_key,
                                    offset=result.get('offset', False))
        elif 'result' not in result:
            pywikibot.output('Upload: unrecognized response: %s' % result)
        if result['result'] == 'Success':
            if report_success:
                pywikibot.output('Upload successful.')
            # If we receive a nochange, that would mean we're in simulation
            # mode, don't attempt to access imageinfo
            if 'nochange' not in result:
                filepage._load_file_revisions([result['imageinfo']])
        return result['result'] == 'Success'

    @deprecated_args(number='total', repeat=None, namespace='namespaces',
                     rcshow=None, rc_show=None, get_redirect=None, step=None,
                     showBot='bot', showRedirects='redirect',
                     showPatrolled='patrolled')
    def newpages(self, user=None, returndict=False,
                 start=None, end=None, reverse=False, bot=False,
                 redirect=False, excludeuser=None,
                 patrolled=None, namespaces=None, total=None):
        """Yield new articles (as Page objects) from recent changes.

        Starts with the newest article and fetches the number of articles
        specified in the first argument.

        The objects yielded are dependent on parameter returndict.
        When true, it yields a tuple composed of a Page object and a dict of
        attributes.
        When false, it yields a tuple composed of the Page object,
        timestamp (str), length (int), an empty string, username or IP
        address (str), comment (str).

        @param namespaces: only iterate pages in these namespaces
        @type namespaces: iterable of basestring or Namespace key,
            or a single instance of those types. May be a '|' separated
            list of namespace identifiers.
        @raises KeyError: a namespace identifier was not resolved
        @raises TypeError: a namespace identifier has an inappropriate
            type such as NoneType or bool
        """
        # TODO: update docstring

        # N.B. API still provides no way to access Special:Newpages content
        # directly, so we get new pages indirectly through 'recentchanges'

        gen = self.recentchanges(
            start=start, end=end, reverse=reverse,
            namespaces=namespaces, changetype='new', user=user,
            excludeuser=excludeuser, bot=bot,
            redirect=redirect, patrolled=patrolled,
            total=total
        )
        for pageitem in gen:
            newpage = pywikibot.Page(self, pageitem['title'])
            if returndict:
                yield (newpage, pageitem)
            else:
                yield (newpage, pageitem['timestamp'], pageitem['newlen'],
                       '', pageitem['user'], pageitem['comment'])

    @deprecated('APISite.logevents(logtype="upload")', since='20170619')
    @deprecated_args(lestart='start', leend='end', leuser='user', letitle=None,
                     repeat=None, number='total', step=None)
    def newfiles(self, user=None, start=None, end=None, reverse=False,
                 total=None):
        """Yield information about newly uploaded files.

        DEPRECATED: Use logevents(logtype='upload') instead.

        Yields a tuple of FilePage, Timestamp, user(str), comment(str).

        N.B. the API does not provide direct access to Special:Newimages, so
        this is derived from the "upload" log events instead.
        """
        for event in self.logevents(logtype='upload', user=user,
                                    start=start, end=end, reverse=reverse,
                                    total=total):
            filepage = event.page()
            date = event.timestamp()
            user = event.user()
            comment = event.comment() or ''
            yield (filepage, date, user, comment)

    def querypage(self, special_page, total=None):
        """Yield Page objects retrieved from Special:{special_page}.

        @see: U{https://www.mediawiki.org/wiki/API:Querypage}

        Generic function for all special pages supported by the site MW API.

        @param special_page: Special page to query
        @param total: number of pages to return
        @raise AssertionError: special_page is not supported in SpecialPages.
        """
        param = self._paraminfo.parameter('query+querypage', 'page')
        assert special_page in param['type'], (
            '{0} not in {1}'.format(special_page, param['type']))

        return self._generator(api.PageGenerator,
                               type_arg='querypage', gqppage=special_page,
                               total=total)

    @deprecated_args(number='total', step=None, repeat=None)
    def longpages(self, total=None):
        """Yield Pages and lengths from Special:Longpages.

        Yields a tuple of Page object, length(int).

        @param total: number of pages to return
        """
        lpgen = self._generator(api.ListGenerator,
                                type_arg='querypage', qppage='Longpages',
                                total=total)
        for pageitem in lpgen:
            yield (pywikibot.Page(self, pageitem['title']),
                   int(pageitem['value']))

    @deprecated_args(number='total', step=None, repeat=None)
    def shortpages(self, total=None):
        """Yield Pages and lengths from Special:Shortpages.

        Yields a tuple of Page object, length(int).

        @param total: number of pages to return
        """
        spgen = self._generator(api.ListGenerator,
                                type_arg='querypage', qppage='Shortpages',
                                total=total)
        for pageitem in spgen:
            yield (pywikibot.Page(self, pageitem['title']),
                   int(pageitem['value']))

    @deprecated_args(number='total', step=None, repeat=None)
    def deadendpages(self, total=None):
        """Yield Page objects retrieved from Special:Deadendpages.

        @param total: number of pages to return
        """
        return self.querypage('Deadendpages', total)

    @deprecated_args(number='total', step=None, repeat=None)
    def ancientpages(self, total=None):
        """Yield Pages, datestamps from Special:Ancientpages.

        @param total: number of pages to return
        """
        apgen = self._generator(api.ListGenerator,
                                type_arg='querypage', qppage='Ancientpages',
                                total=total)
        for pageitem in apgen:
            yield (pywikibot.Page(self, pageitem['title']),
                   pywikibot.Timestamp.fromISOformat(pageitem['timestamp']))

    @deprecated_args(number='total', step=None, repeat=None)
    def lonelypages(self, total=None):
        """Yield Pages retrieved from Special:Lonelypages.

        @param total: number of pages to return
        """
        return self.querypage('Lonelypages', total)

    @deprecated_args(number='total', step=None, repeat=None)
    def unwatchedpages(self, total=None):
        """Yield Pages from Special:Unwatchedpages (requires Admin privileges).

        @param total: number of pages to return
        """
        return self.querypage('Unwatchedpages', total)

    @deprecated_args(step=None)
    def wantedpages(self, total=None):
        """Yield Pages from Special:Wantedpages.

        @param total: number of pages to return
        """
        return self.querypage('Wantedpages', total)

    def wantedfiles(self, total=None):
        """Yield Pages from Special:Wantedfiles.

        @param total: number of pages to return
        """
        return self.querypage('Wantedfiles', total)

    def wantedtemplates(self, total=None):
        """Yield Pages from Special:Wantedtemplates.

        @param total: number of pages to return
        """
        return self.querypage('Wantedtemplates', total)

    @deprecated_args(number='total', step=None, repeat=None)
    def wantedcategories(self, total=None):
        """Yield Pages from Special:Wantedcategories.

        @param total: number of pages to return
        """
        return self.querypage('Wantedcategories', total)

    @deprecated_args(number='total', step=None, repeat=None)
    def uncategorizedcategories(self, total=None):
        """Yield Categories from Special:Uncategorizedcategories.

        @param total: number of pages to return
        """
        return self.querypage('Uncategorizedcategories', total)

    @deprecated_args(number='total', step=None, repeat=None)
    def uncategorizedimages(self, total=None):
        """Yield FilePages from Special:Uncategorizedimages.

        @param total: number of pages to return
        """
        return self.querypage('Uncategorizedimages', total)

    # synonym
    uncategorizedfiles = uncategorizedimages

    @deprecated_args(number='total', step=None, repeat=None)
    def uncategorizedpages(self, total=None):
        """Yield Pages from Special:Uncategorizedpages.

        @param total: number of pages to return
        """
        return self.querypage('Uncategorizedpages', total)

    @deprecated_args(number='total', step=None, repeat=None)
    def uncategorizedtemplates(self, total=None):
        """Yield Pages from Special:Uncategorizedtemplates.

        @param total: number of pages to return
        """
        return self.querypage('Uncategorizedtemplates', total)

    @deprecated_args(number='total', step=None, repeat=None)
    def unusedcategories(self, total=None):
        """Yield Category objects from Special:Unusedcategories.

        @param total: number of pages to return
        """
        return self.querypage('Unusedcategories', total)

    @deprecated_args(extension=None, number='total', step=None, repeat=None)
    def unusedfiles(self, total=None):
        """Yield FilePage objects from Special:Unusedimages.

        @param total: number of pages to return
        """
        return self.querypage('Unusedimages', total)

    @deprecated_args(number='total', step=None, repeat=None)
    def withoutinterwiki(self, total=None):
        """Yield Pages without language links from Special:Withoutinterwiki.

        @param total: number of pages to return
        """
        return self.querypage('Withoutinterwiki', total)

    @deprecated_args(step=None)
    def broken_redirects(self, total=None):
        """Yield Pages with broken redirects from Special:BrokenRedirects.

        @param total: number of pages to return
        """
        return self.querypage('BrokenRedirects', total)

    @deprecated_args(step=None)
    def double_redirects(self, total=None):
        """Yield Pages with double redirects from Special:DoubleRedirects.

        @param total: number of pages to return
        """
        return self.querypage('DoubleRedirects', total)

    @deprecated_args(step=None)
    def redirectpages(self, total=None):
        """Yield redirect pages from Special:ListRedirects.

        @param total: number of pages to return
        """
        return self.querypage('Listredirects', total)

    @deprecated_args(step=None)
    @need_extension('WikibaseClient')
    def unconnected_pages(self, total=None):
        """Yield Page objects from Special:UnconnectedPages.

        @param total: number of pages to return
        """
        return self.querypage('UnconnectedPages', total)

    @deprecated_args(lvl='level')
    def protectedpages(self, namespace=0, type='edit', level=False,
                       total=None):
        """
        Return protected pages depending on protection level and type.

        For protection types which aren't 'create' it uses L{APISite.allpages},
        while it uses for 'create' the 'query+protectedtitles' module.

        @see: U{https://www.mediawiki.org/wiki/API:Protectedtitles}

        @param namespaces: The searched namespace.
        @type namespaces: int or Namespace or str
        @param type: The protection type to search for (default 'edit').
        @type type: str
        @param level: The protection level (like 'autoconfirmed'). If False it
            shows all protection levels.
        @type level: str or False
        @return: The pages which are protected.
        @rtype: typing.Iterable[pywikibot.Page]
        """
        namespaces = self.namespaces.resolve(namespace)
        # always assert that, so we are be sure that type could be 'create'
        assert 'create' in self.protection_types(), \
            "'create' should be a valid protection type."
        if type == 'create':
            return self._generator(
                api.PageGenerator, type_arg='protectedtitles',
                namespaces=namespaces, gptlevel=level, total=total)
        else:
            return self.allpages(namespace=namespaces[0], protect_level=level,
                                 protect_type=type, total=total)

    @need_version('1.21')
    def get_property_names(self, force=False):
        """
        Get property names for pages_with_property().

        @see: U{https://www.mediawiki.org/wiki/API:Pagepropnames}

        @param force: force to retrieve userinfo ignoring cache
        @type force: bool
        """
        if force or not hasattr(self, '_property_names'):
            ppngen = self._generator(api.ListGenerator, 'pagepropnames')
            self._property_names = [pn['propname'] for pn in ppngen]
        return self._property_names

    @need_version('1.21')
    def pages_with_property(self, propname, *, total=None):
        """Yield Page objects from Special:PagesWithProp.

        @see: U{https://www.mediawiki.org/wiki/API:Pageswithprop}

        @param propname: must be a valid property.
        @type propname: str
        @param total: number of pages to return
        @type total: int or None
        @return: return a generator of Page objects
        @rtype: iterator
        """
        if propname not in self.get_property_names():
            raise NotImplementedError(
                '"{0}" is not a valid page property'.format(propname))
        return self._generator(api.PageGenerator, type_arg='pageswithprop',
                               gpwppropname=propname, total=total)

    def compare(self, old, diff):
        """
        Corresponding method to the 'action=compare' API action.

        @see: U{https://www.mediawiki.org/wiki/API:Compare}

        See: https://en.wikipedia.org/w/api.php?action=help&modules=compare
        Use pywikibot.diff's html_comparator() method to parse result.
        @param old: starting revision ID, title, Page, or Revision
        @type old: int, str, pywikibot.Page, or pywikibot.Page.Revision
        @param diff: ending revision ID, title, Page, or Revision
        @type diff: int, str, pywikibot.Page, or pywikibot.Page.Revision
        @return: Returns an HTML string of a diff between two revisions.
        @rtype: str
        """
        # check old and diff types
        def get_param(item):
            if isinstance(item, str):
                return 'title', item
            elif isinstance(item, pywikibot.Page):
                return 'title', item.title()
            elif isinstance(item, int):
                return 'rev', item
            elif isinstance(item, pywikibot.page.Revision):
                return 'rev', item.revid
            else:
                return None

        old = get_param(old)
        if not old:
            raise TypeError('old parameter is of invalid type')
        diff = get_param(diff)
        if not diff:
            raise TypeError('diff parameter is of invalid type')

        params = {'action': 'compare',
                  'from{0}'.format(old[0]): old[1],
                  'to{0}'.format(diff[0]): diff[1]}

        req = self._simple_request(**params)
        data = req.submit()
        comparison = data['compare']['*']
        return comparison

    @need_extension('Linter')
    def linter_pages(self, lint_categories=None, total=None,
                     namespaces=None, pageids=None, lint_from=None):
        """Return a generator to pages containing linter errors.

        @param lint_categories: categories of lint errors
        @type lntcategories: an iterable that returns values (str),
            or a pipe-separated string of values.

        @param total: if not None, yielding this many items in total
        @type total: int

        @param namespaces: only iterate pages in these namespaces
        @type namespaces: iterable of basestring or Namespace key,
            or a single instance of those types. May be a '|' separated
            list of namespace identifiers.

        @param pageids: only include lint errors from the specified pageids
        @type pageids: an iterable that returns pageids (str or int),
            or a comma- or pipe-separated string of pageids
            (e.g. '945097,1483753, 956608' or '945097|483753|956608')

        @param lint_from: Lint ID to start querying from
        @type lint_from: str representing digit or integer

        @return: pages with Linter errors.
        @rtype: typing.Iterable[pywikibot.Page]
        """
        query = self._generator(api.ListGenerator, type_arg='linterrors',
                                total=total,  # Will set lntlimit
                                namespaces=namespaces)

        if lint_categories:
            if isinstance(lint_categories, str):
                lint_categories = lint_categories.split('|')
                lint_categories = [p.strip() for p in lint_categories]
            query.request['lntcategories'] = '|'.join(lint_categories)

        if pageids:
            if isinstance(pageids, str):
                pageids = pageids.split('|')
                pageids = [p.strip() for p in pageids]
            # Validate pageids.
            pageids = (str(int(p)) for p in pageids if int(p) > 0)
            query.request['lntpageid'] = '|'.join(pageids)

        if lint_from:
            query.request['lntfrom'] = int(lint_from)

        for pageitem in query:
            page = pywikibot.Page(self, pageitem['title'])
            api.update_page(page, pageitem)
            yield page

    # Thanks API calls
    @need_extension('Thanks')
    def thank_revision(self, revid, source=None):
        """Corresponding method to the 'action=thank' API action.

        @param revid: Revision ID for the revision to be thanked.
        @type revid: int
        @param source: A source for the thanking operation.
        @type source: str
        @raise APIError: On thanking oneself or other API errors.
        @return: The API response.
        """
        token = self.tokens['csrf']
        req = self._simple_request(action='thank', rev=revid, token=token,
                                   source=source)
        data = req.submit()
        if data['result']['success'] != 1:
            raise api.APIError('Thanking unsuccessful')
        return data

    @need_extension('Flow')
    @need_extension('Thanks')
    def thank_post(self, post):
        """Corresponding method to the 'action=flowthank' API action.

        @param post: The post to be thanked for.
        @type post: Post
        @raise APIError: On thanking oneself or other API errors.
        @return: The API response.
        """
        post_id = post.uuid
        token = self.tokens['csrf']
        req = self._simple_request(action='flowthank',
                                   postid=post_id, token=token)
        data = req.submit()
        if data['result']['success'] != 1:
            raise api.APIError('Thanking unsuccessful')
        return data

    # Flow API calls
    @need_extension('Flow')
    def load_board(self, page):
        """
        Retrieve the data for a Flow board.

        @param page: A Flow board
        @type page: Board
        @return: A dict representing the board's metadata.
        @rtype: dict
        """
        req = self._simple_request(action='flow', page=page,
                                   submodule='view-topiclist',
                                   vtllimit=1)
        data = req.submit()
        return data['flow']['view-topiclist']['result']['topiclist']

    @need_extension('Flow')
    def load_topiclist(self, page, format='wikitext', limit=100,
                       sortby='newest', toconly=False, offset=None,
                       offset_id=None, reverse=False, include_offset=False):
        """
        Retrieve the topiclist of a Flow board.

        @param page: A Flow board
        @type page: Board
        @param format: The content format to request the data in.
        @type format: str (either 'wikitext', 'html', or 'fixed-html')
        @param limit: The number of topics to fetch in each request.
        @type limit: int
        @param sortby: Algorithm to sort topics by.
        @type sortby: str (either 'newest' or 'updated')
        @param toconly: Whether to only include information for the TOC.
        @type toconly: bool
        @param offset: The timestamp to start at (when sortby is 'updated').
        @type offset: Timestamp or equivalent str
        @param offset_id: The topic UUID to start at (when sortby is 'newest').
        @type offset_id: str (in the form of a UUID)
        @param reverse: Whether to reverse the topic ordering.
        @type reverse: bool
        @param include_offset: Whether to include the offset topic.
        @type include_offset: bool
        @return: A dict representing the board's topiclist.
        @rtype: dict
        """
        if offset:
            offset = pywikibot.Timestamp.fromtimestampformat(offset)
        offset_dir = 'rev' if reverse else 'fwd'

        params = {'action': 'flow', 'submodule': 'view-topiclist',
                  'page': page,
                  'vtlformat': format, 'vtlsortby': sortby,
                  'vtllimit': limit, 'vtloffset-dir': offset_dir,
                  'vtloffset': offset, 'vtloffset-id': offset_id,
                  'vtlinclude-offset': include_offset, 'vtltoconly': toconly}
        req = self._request(parameters=params)
        data = req.submit()
        return data['flow']['view-topiclist']['result']['topiclist']

    @need_extension('Flow')
    def load_topic(self, page, format):
        """
        Retrieve the data for a Flow topic.

        @param page: A Flow topic
        @type page: Topic
        @param format: The content format to request the data in.
        @type format: str (either 'wikitext', 'html', or 'fixed-html')
        @return: A dict representing the topic's data.
        @rtype: dict
        """
        req = self._simple_request(action='flow', page=page,
                                   submodule='view-topic',
                                   vtformat=format)
        data = req.submit()
        return data['flow']['view-topic']['result']['topic']

    @need_extension('Flow')
    def load_post_current_revision(self, page, post_id, format):
        """
        Retrieve the data for a post to a Flow topic.

        @param page: A Flow topic
        @type page: Topic
        @param post_id: The UUID of the Post
        @type post_id: str
        @param format: The content format used for the returned content
        @type format: str (either 'wikitext', 'html', or 'fixed-html')
        @return: A dict representing the post data for the given UUID.
        @rtype: dict
        """
        req = self._simple_request(action='flow', page=page,
                                   submodule='view-post', vppostId=post_id,
                                   vpformat=format)
        data = req.submit()
        return data['flow']['view-post']['result']['topic']

    @need_right('edit')
    @need_extension('Flow')
    def create_new_topic(self, page, title, content, format):
        """
        Create a new topic on a Flow board.

        @param page: A Flow board
        @type page: Board
        @param title: The title of the new topic (must be in plaintext)
        @type title: str
        @param content: The content of the topic's initial post
        @type content: str
        @param format: The content format of the value supplied for content
        @type format: str (either 'wikitext' or 'html')
        @return: The metadata of the new topic
        @rtype: dict
        """
        token = self.tokens['csrf']
        params = {'action': 'flow', 'page': page, 'token': token,
                  'submodule': 'new-topic', 'ntformat': format,
                  'nttopic': title, 'ntcontent': content}
        req = self._request(parameters=params, use_get=False)
        data = req.submit()
        return data['flow']['new-topic']['committed']['topiclist']

    @need_right('edit')
    @need_extension('Flow')
    def reply_to_post(self, page, reply_to_uuid, content, format):
        """Reply to a post on a Flow topic.

        @param page: A Flow topic
        @type page: Topic
        @param reply_to_uuid: The UUID of the Post to create a reply to
        @type reply_to_uuid: str
        @param content: The content of the reply
        @type content: str
        @param format: The content format used for the supplied content
        @type format: str (either 'wikitext' or 'html')
        @return: Metadata returned by the API
        @rtype: dict
        """
        token = self.tokens['csrf']
        params = {'action': 'flow', 'page': page, 'token': token,
                  'submodule': 'reply', 'repreplyTo': reply_to_uuid,
                  'repcontent': content, 'repformat': format}
        req = self._request(parameters=params, use_get=False)
        data = req.submit()
        return data['flow']['reply']['committed']['topic']

    @need_right('flow-lock')
    @need_extension('Flow')
    def lock_topic(self, page, lock, reason):
        """
        Lock or unlock a Flow topic.

        @param page: A Flow topic
        @type page: Topic
        @param lock: Whether to lock or unlock the topic
        @type lock: bool (True corresponds to locking the topic.)
        @param reason: The reason to lock or unlock the topic
        @type reason: str
        @return: Metadata returned by the API
        @rtype: dict
        """
        status = 'lock' if lock else 'unlock'
        token = self.tokens['csrf']
        params = {'action': 'flow', 'page': page, 'token': token,
                  'submodule': 'lock-topic', 'cotreason': reason,
                  'cotmoderationState': status}
        req = self._request(parameters=params, use_get=False)
        data = req.submit()
        return data['flow']['lock-topic']['committed']['topic']

    @need_right('edit')
    @need_extension('Flow')
    def moderate_topic(self, page, state, reason):
        """
        Moderate a Flow topic.

        @param page: A Flow topic
        @type page: Topic
        @param state: The new moderation state
        @type state: str
        @param reason: The reason to moderate the topic
        @type reason: str
        @return: Metadata returned by the API
        @rtype: dict
        """
        token = self.tokens['csrf']
        params = {'action': 'flow', 'page': page, 'token': token,
                  'submodule': 'moderate-topic', 'mtreason': reason,
                  'mtmoderationState': state}
        req = self._request(parameters=params, use_get=False)
        data = req.submit()
        return data['flow']['moderate-topic']['committed']['topic']

    @need_right('flow-delete')
    @need_extension('Flow')
    def delete_topic(self, page, reason):
        """
        Delete a Flow topic.

        @param page: A Flow topic
        @type page: Topic
        @param reason: The reason to delete the topic
        @type reason: str
        @return: Metadata returned by the API
        @rtype: dict
        """
        return self.moderate_topic(page, 'delete', reason)

    @need_right('flow-hide')
    @need_extension('Flow')
    def hide_topic(self, page, reason):
        """
        Hide a Flow topic.

        @param page: A Flow topic
        @type page: Topic
        @param reason: The reason to hide the topic
        @type reason: str
        @return: Metadata returned by the API
        @rtype: dict
        """
        return self.moderate_topic(page, 'hide', reason)

    @need_right('flow-suppress')
    @need_extension('Flow')
    def suppress_topic(self, page, reason):
        """
        Suppress a Flow topic.

        @param page: A Flow topic
        @type page: Topic
        @param reason: The reason to suppress the topic
        @type reason: str
        @return: Metadata returned by the API
        @rtype: dict
        """
        return self.moderate_topic(page, 'suppress', reason)

    @need_right('edit')
    @need_extension('Flow')
    def restore_topic(self, page, reason):
        """
        Restore a Flow topic.

        @param page: A Flow topic
        @type page: Topic
        @param reason: The reason to restore the topic
        @type reason: str
        @return: Metadata returned by the API
        @rtype: dict
        """
        return self.moderate_topic(page, 'restore', reason)

    @need_right('edit')
    @need_extension('Flow')
    def moderate_post(self, post, state, reason):
        """
        Moderate a Flow post.

        @param post: A Flow post
        @type post: Post
        @param state: The new moderation state
        @type state: str
        @param reason: The reason to moderate the topic
        @type reason: str
        @return: Metadata returned by the API
        @rtype: dict
        """
        page = post.page
        uuid = post.uuid
        token = self.tokens['csrf']
        params = {'action': 'flow', 'page': page, 'token': token,
                  'submodule': 'moderate-post', 'mpreason': reason,
                  'mpmoderationState': state, 'mppostId': uuid}
        req = self._request(parameters=params, use_get=False)
        data = req.submit()
        return data['flow']['moderate-post']['committed']['topic']

    @need_right('flow-delete')
    @need_extension('Flow')
    def delete_post(self, post, reason):
        """
        Delete a Flow post.

        @param post: A Flow post
        @type post: Post
        @param reason: The reason to delete the post
        @type reason: str
        @return: Metadata returned by the API
        @rtype: dict
        """
        return self.moderate_post(post, 'delete', reason)

    @need_right('flow-hide')
    @need_extension('Flow')
    def hide_post(self, post, reason):
        """
        Hide a Flow post.

        @param post: A Flow post
        @type post: Post
        @param reason: The reason to hide the post
        @type reason: str
        @return: Metadata returned by the API
        @rtype: dict
        """
        return self.moderate_post(post, 'hide', reason)

    @need_right('flow-suppress')
    @need_extension('Flow')
    def suppress_post(self, post, reason):
        """
        Suppress a Flow post.

        @param post: A Flow post
        @type post: Post
        @param reason: The reason to suppress the post
        @type reason: str
        @return: Metadata returned by the API
        @rtype: dict
        """
        return self.moderate_post(post, 'suppress', reason)

    @need_right('edit')
    @need_extension('Flow')
    def restore_post(self, post, reason):
        """
        Restore a Flow post.

        @param post: A Flow post
        @type post: Post
        @param reason: The reason to restore the post
        @type reason: str
        @return: Metadata returned by the API
        @rtype: dict
        """
        return self.moderate_post(post, 'restore', reason)

    @deprecated_args(step=None, sysop=None)
    def watched_pages(self, force=False, total=None):
        """
        Return watchlist.

        @see: U{https://www.mediawiki.org/wiki/API:Watchlistraw}

        @param force_reload: Reload watchlist
        @type force_reload: bool
        @param total: if not None, limit the generator to yielding this many
            items in total
        @type total: int
        @return: list of pages in watchlist
        @rtype: list of pywikibot.Page objects
        """
        expiry = None if force else pywikibot.config.API_config_expiry
        gen = api.PageGenerator(site=self, generator='watchlistraw',
                                expiry=expiry)
        gen.set_maximum_items(total)
        return gen

    @need_extension('UrlShortener')
    def create_short_link(self, url):
        """
        Return a shortened link.

        Note that on Wikimedia wikis only metawiki supports this action,
        and this wiki can process links to all WM domains.

        @param url: The link to reduce, with propotol prefix.
        @type url: str
        @return: The reduced link, without protocol prefix.
        @rtype: str
        """
        req = self._simple_request(action='shortenurl', url=url)
        data = req.submit()
        return data['shortenurl']['shorturl']


class ClosedSite(APISite):
    """Site closed to read-only mode."""

    @remove_last_args(['sysop'])
    def __init__(self, code, fam, user=None):
        """Initializer."""
        super().__init__(code, fam, user)

    def _closed_error(self, notice=''):
        """An error instead of pointless API call."""
        pywikibot.error('Site {} has been closed. {}'.format(self.sitename,
                                                             notice))

    def page_restrictions(self, page):
        """Return a dictionary reflecting page protections."""
        if not self.page_exists(page):
            raise NoPage(page)
        if not hasattr(page, '_protection'):
            page._protection = {'edit': ('steward', 'infinity'),
                                'move': ('steward', 'infinity'),
                                'delete': ('steward', 'infinity'),
                                'upload': ('steward', 'infinity'),
                                'create': ('steward', 'infinity')}
        return page._protection

    def recentchanges(self, **kwargs):
        """An error instead of pointless API call."""
        self._closed_error('No recent changes can be returned.')

    def is_uploaddisabled(self):
        """Return True if upload is disabled on site."""
        if not hasattr(self, '_uploaddisabled'):
            self._uploaddisabled = True
        return self._uploaddisabled

    def newpages(self, **kwargs):
        """An error instead of pointless API call."""
        self._closed_error('No new pages can be returned.')

    def newfiles(self, **kwargs):
        """An error instead of pointless API call."""
        self._closed_error('No new files can be returned.')

    def newimages(self, *args, **kwargs):
        """An error instead of pointless API call."""
        self._closed_error('No new images can be returned.')


class DataSite(APISite):

    """Wikibase data capable site."""

    def __init__(self, *args, **kwargs):
        """Initializer."""
        super().__init__(*args, **kwargs)
        self._item_namespace = None
        self._property_namespace = None
        self._type_to_class = {
            'item': pywikibot.ItemPage,
            'property': pywikibot.PropertyPage,
        }

    def _cache_entity_namespaces(self):
        """Find namespaces for each known wikibase entity type."""
        self._entity_namespaces = {}
        for entity_type in self._type_to_class.keys():
            for namespace in self.namespaces.values():
                if not hasattr(namespace, 'defaultcontentmodel'):
                    continue

                content_model = namespace.defaultcontentmodel
                if content_model == ('wikibase-' + entity_type):
                    self._entity_namespaces[entity_type] = namespace
                    break

    def get_namespace_for_entity_type(self, entity_type):
        """
        Return namespace for given entity type.

        @return: corresponding namespace
        @rtype: Namespace
        """
        if not hasattr(self, '_entity_namespaces'):
            self._cache_entity_namespaces()
        if entity_type in self._entity_namespaces:
            return self._entity_namespaces[entity_type]
        raise EntityTypeUnknownException(
            '{0!r} does not support entity type "{1}"'
            .format(self, entity_type))

    @property
    def item_namespace(self):
        """
        Return namespace for items.

        @return: item namespace
        @rtype: Namespace
        """
        if self._item_namespace is None:
            self._item_namespace = self.get_namespace_for_entity_type('item')
        return self._item_namespace

    @property
    def property_namespace(self):
        """
        Return namespace for properties.

        @return: property namespace
        @rtype: Namespace
        """
        if self._property_namespace is None:
            self._property_namespace = self.get_namespace_for_entity_type(
                'property')
        return self._property_namespace

    def get_entity_for_entity_id(self, entity_id):
        """
        Return a new instance for given entity id.

        @raises pywikibot.exceptions.NoWikibaseEntity: there is no entity
            with the id
        @return: a WikibaseEntity subclass
        @rtype: WikibaseEntity
        """
        for cls in self._type_to_class.values():
            if cls.is_valid_id(entity_id):
                return cls(self, entity_id)

        raise NoWikibaseEntity(pywikibot.page.WikibaseEntity(self, entity_id))

    @property
    @need_version('1.28-wmf.3')
    def sparql_endpoint(self):
        """
        Return the sparql endpoint url, if any has been set.

        @return: sparql endpoint url
        @rtype: str|None
        """
        return self.siteinfo['general'].get('wikibase-sparql')

    @property
    @need_version('1.28-wmf.23')
    def concept_base_uri(self):
        """
        Return the base uri for concepts/entities.

        @return: concept base uri
        @rtype: str
        """
        return self.siteinfo['general']['wikibase-conceptbaseuri']

    def _get_baserevid(self, claim, baserevid):
        """Check that claim.on_item is set and matches baserevid if used."""
        if not claim.on_item:
            issue_deprecation_warning('claim without on_item set', depth=3,
                                      since='20160309')
            if not baserevid:
                warn('Neither claim.on_item nor baserevid provided',
                     UserWarning, 3)
            return baserevid

        if not baserevid:
            return claim.on_item.latest_revision_id

        issue_deprecation_warning(
            'Site method with baserevid', 'claim with on_item set', depth=3,
            since='20150910')
        if baserevid != claim.on_item.latest_revision_id:
            warn('Using baserevid {} instead of claim baserevid {}'
                 .format(baserevid, claim.on_item.latest_revision_id),
                 UserWarning, 3)

        return baserevid

    def __getattr__(self, attr):
        """
        Provide data access methods.

        Methods provided are get_info, get_sitelinks, get_aliases,
        get_labels, get_descriptions, and get_urls.
        """
        if hasattr(self.__class__, attr):
            return getattr(self.__class__, attr)
        if attr.startswith('get_'):
            props = attr.replace('get_', '')
            if props in ['info', 'sitelinks', 'aliases', 'labels',
                         'descriptions', 'urls']:
                if props == 'info':
                    instead = (
                        '\n'
                        "{'lastrevid': ItemPage.latest_revision_id,\n"
                        " 'pageid': ItemPage.pageid,\n"
                        " 'title': ItemPage.title(),\n"
                        " 'modified': ItemPage._timestamp,\n"
                        " 'ns': ItemPage.namespace(),\n"
                        " 'type': ItemPage.entity_type, # for subclasses\n"
                        " 'id': ItemPage.id"
                        '}\n')
                elif props == 'sitelinks':
                    instead = 'ItemPage.sitelinks'
                elif props in ('aliases', 'labels', 'descriptions'):
                    instead = ('ItemPage.{0} after ItemPage.get()'
                               .format(attr))
                else:  # urls
                    instead = None
                issue_deprecation_warning('DataSite.{0}()'.format(attr),
                                          instead, since='20151022')
                if props == 'urls':
                    props = 'sitelinks/urls'
                method = self._get_propertyitem
                f = functools.partial(method, props)
                if hasattr(method, '__doc__'):
                    f.__doc__ = method.__doc__
                return f

        return super().__getattr__(attr)

    def _get_propertyitem(self, props, source, **params):
        """Generic method to get the data for multiple Wikibase items."""
        wbdata = self._get_item(source, props=props, **params)
        if props == 'info':
            return wbdata

        if props == 'sitelinks/urls':
            props = 'sitelinks'

        assert props in wbdata, \
            'API wbgetentities response lacks %s key' % props
        return wbdata[props]

    @deprecated('pywikibot.ItemPage', since='20130307', future_warning=True)
    def get_item(self, source, **params):
        """Get the data for multiple Wikibase items."""
        return self._get_item(source, **params)

    # Only separated from get_item to avoid the deprecation message via
    # _get_propertyitem
    def _get_item(self, source, **params):
        assert set(params) <= {'props'}, \
            'Only "props" is a valid kwarg, not {0}'.format(set(params)
                                                            - {'props'})
        try:
            source = int(source)
        except ValueError:
            raise NotImplementedError
        ids = 'q' + str(source)
        params = merge_unique_dicts(params, action='wbgetentities',
                                    ids=ids)
        wbrequest = self._simple_request(**params)
        wbdata = wbrequest.submit()
        assert 'success' in wbdata, \
            "API wbgetentities response lacks 'success' key"
        assert wbdata['success'] == 1, "API 'success' key is not 1"
        assert 'entities' in wbdata, \
            "API wbgetentities response lacks 'entities' key"

        if ids.upper() in wbdata['entities']:
            ids = ids.upper()

        assert ids in wbdata['entities'], \
            'API wbgetentities response lacks %s key' % ids

        return wbdata['entities'][ids]

    def data_repository(self):
        """
        Override parent method.

        This avoids pointless API queries since the data repository
        is this site by definition.

        @return: this Site object
        @rtype: pywikibot.site.DataSite
        """
        return self

    def geo_shape_repository(self):
        """Return Site object for the geo-shapes repository e.g. commons."""
        url = self.siteinfo['general'].get('wikibase-geoshapestoragebaseurl')
        if url:
            return pywikibot.Site(url=url, user=self.username())

        return None

    def tabular_data_repository(self):
        """Return Site object for the tabular-datas repository e.g. commons."""
        url = self.siteinfo['general'].get(
            'wikibase-tabulardatastoragebaseurl')
        if url:
            return pywikibot.Site(url=url, user=self.username())

        return None

    def loadcontent(self, identification, *props):
        """
        Fetch the current content of a Wikibase item.

        This is called loadcontent since
        wbgetentities does not support fetching old
        revisions. Eventually this will get replaced by
        an actual loadrevisions.

        @param identification: Parameters used to identify the page(s)
        @type identification: dict
        @param props: the optional properties to fetch.
        """
        params = merge_unique_dicts(identification, action='wbgetentities',
                                    # TODO: When props is empty it results in
                                    # an empty string ('&props=') but it should
                                    # result in a missing entry.
                                    props=props if props else False)
        req = self._simple_request(**params)
        data = req.submit()
        if 'success' not in data:
            raise api.APIError(data['errors'])
        return data['entities']

    def preload_entities(self, pagelist, groupsize=50):
        """
        Yield subclasses of WikibasePage's with content prefilled.

        Note that pages will be iterated in a different order
        than in the underlying pagelist.

        @param pagelist: an iterable that yields either WikibasePage objects,
                         or Page objects linked to an ItemPage.
        @param groupsize: how many pages to query at a time
        @type groupsize: int
        """
        if not hasattr(self, '_entity_namespaces'):
            self._cache_entity_namespaces()
        for sublist in itergroup(pagelist, groupsize):
            req = {'ids': [], 'titles': [], 'sites': []}
            for p in sublist:
                if isinstance(p, pywikibot.page.WikibasePage):
                    ident = p._defined_by()
                    for key in ident:
                        req[key].append(ident[key])
                else:
                    if p.site == self and p.namespace() in (
                            self._entity_namespaces.values()):
                        req['ids'].append(p.title(with_ns=False))
                    else:
                        assert p.site.has_data_repository, \
                            'Site must have a data repository'
                        req['sites'].append(p.site.dbName())
                        req['titles'].append(p._link._text)

            req = self._simple_request(action='wbgetentities', **req)
            data = req.submit()
            for entity in data['entities']:
                if 'missing' in data['entities'][entity]:
                    continue
                cls = self._type_to_class[data['entities'][entity]['type']]
                page = cls(self, entity)
                # No api call is made because item._content is given
                page._content = data['entities'][entity]
                with suppress(pywikibot.IsRedirectPage):
                    page.get()  # cannot provide get_redirect=True (T145971)
                yield page

    @deprecated('DataSite.preload_entities', since='20170314')
    def preloaditempages(self, pagelist, groupsize=50):
        """DEPRECATED."""
        return self.preload_entities(pagelist, groupsize)

    def getPropertyType(self, prop):
        """
        Obtain the type of a property.

        This is used specifically because we can cache
        the value for a much longer time (near infinite).
        """
        params = {'action': 'wbgetentities', 'ids': prop.getID(),
                  'props': 'datatype'}
        expiry = datetime.timedelta(days=365 * 100)
        # Store it for 100 years
        req = self._request(expiry=expiry, parameters=params)
        data = req.submit()

        # the IDs returned from the API can be upper or lowercase, depending
        # on the version. See bug T55894 for more information.
        try:
            dtype = data['entities'][prop.getID()]['datatype']
        except KeyError:
            dtype = data['entities'][prop.getID().lower()]['datatype']

        return dtype

    @deprecated_args(identification='entity')
    @need_right('edit')
    def editEntity(self, entity, data, bot=True, **kwargs):
        """
        Edit entity.

        Note: This method is unable to create entities other than 'item'
        if dict with API parameters was passed to 'entity' parameter.

        @param entity: Page to edit, or dict with API parameters
            to use for entity identification
        @type entity: WikibasePage or dict
        @param data: data updates
        @type data: dict
        @param bot: Whether to mark the edit as a bot edit
        @type bot: bool
        @return: New entity data
        @rtype: dict
        """
        # this changes the reference to a new object
        data = dict(data)
        if isinstance(entity, pywikibot.page.WikibasePage):
            params = entity._defined_by(singular=True)
            if 'id' in params and params['id'] == '-1':
                del params['id']
            if not params:
                params['new'] = entity.entity_type
                data_for_new_entity = entity.get_data_for_new_entity()
                data.update(data_for_new_entity)
        else:
            if 'id' in entity and entity['id'] == '-1':
                del entity['id']
            params = dict(entity)
            if not params:  # If no identification was provided
                params['new'] = 'item'

        params['action'] = 'wbeditentity'
        if bot:
            params['bot'] = 1
        if 'baserevid' in kwargs and kwargs['baserevid']:
            params['baserevid'] = kwargs['baserevid']
        params['token'] = self.tokens['edit']

        for arg in kwargs:
            if arg in ['clear', 'summary']:
                params[arg] = kwargs[arg]
            elif arg != 'baserevid':
                warn('Unknown wbeditentity parameter {0} ignored'.format(arg),
                     UserWarning, 2)

        params['data'] = json.dumps(data)
        req = self._simple_request(**params)
        return req.submit()

    @need_right('edit')
    def addClaim(self, entity, claim, bot=True, summary=None):
        """
        Add a claim.

        @param entity: Entity to modify
        @type entity: WikibasePage
        @param claim: Claim to be added
        @type claim: pywikibot.Claim
        @param bot: Whether to mark the edit as a bot edit
        @type bot: bool
        @param summary: Edit summary
        @type summary: str
        """
        claim.snak = entity.getID() + '$' + str(uuid.uuid4())
        params = {'action': 'wbsetclaim',
                  'claim': json.dumps(claim.toJSON()),
                  'baserevid': entity.latest_revision_id,
                  'summary': summary,
                  'token': self.tokens['edit'],
                  'bot': bot,
                  }
        req = self._simple_request(**params)
        data = req.submit()
        # Update the item
        if claim.getID() in entity.claims:
            entity.claims[claim.getID()].append(claim)
        else:
            entity.claims[claim.getID()] = [claim]
        entity.latest_revision_id = data['pageinfo']['lastrevid']

    @need_right('edit')
    def changeClaimTarget(self, claim, snaktype='value',
                          bot=True, summary=None):
        """
        Set the claim target to the value of the provided claim target.

        @param claim: The source of the claim target value
        @type claim: pywikibot.Claim
        @param snaktype: An optional snaktype. Default: 'value'
        @type snaktype: str ('value', 'novalue' or 'somevalue')
        @param bot: Whether to mark the edit as a bot edit
        @type bot: bool
        @param summary: Edit summary
        @type summary: str
        """
        if claim.isReference or claim.isQualifier:
            raise NotImplementedError
        if not claim.snak:
            # We need to already have the snak value
            raise NoPage(claim)
        params = {'action': 'wbsetclaimvalue', 'claim': claim.snak,
                  'snaktype': snaktype, 'summary': summary, 'bot': bot,
                  'token': self.tokens['edit']}

        if snaktype == 'value':
            params['value'] = json.dumps(claim._formatValue())

        params['baserevid'] = claim.on_item.latest_revision_id
        req = self._simple_request(**params)
        return req.submit()

    @need_right('edit')
    def save_claim(self, claim, summary=None, bot=True):
        """
        Save the whole claim to the wikibase site.

        @param claim: The claim to save
        @type claim: pywikibot.Claim
        @param bot: Whether to mark the edit as a bot edit
        @type bot: bool
        @param summary: Edit summary
        @type summary: str
        """
        if claim.isReference or claim.isQualifier:
            raise NotImplementedError
        if not claim.snak:
            # We need to already have the snak value
            raise NoPage(claim)
        params = {'action': 'wbsetclaim',
                  'claim': json.dumps(claim.toJSON()),
                  'token': self.tokens['edit'],
                  'baserevid': claim.on_item.latest_revision_id,
                  'summary': summary,
                  'bot': bot,
                  }

        req = self._simple_request(**params)
        data = req.submit()
        claim.on_item.latest_revision_id = data['pageinfo']['lastrevid']
        return data

    @need_right('edit')
    def editSource(self, claim, source, new=False,
                   bot=True, summary=None, baserevid=None):
        """
        Create/Edit a source.

        @param claim: A Claim object to add the source to
        @type claim: pywikibot.Claim
        @param source: A Claim object to be used as a source
        @type source: pywikibot.Claim
        @param new: Whether to create a new one if the "source" already exists
        @type new: bool
        @param bot: Whether to mark the edit as a bot edit
        @type bot: bool
        @param summary: Edit summary
        @type summary: str
        @param baserevid: Base revision id override, used to detect conflicts.
            When omitted, revision of claim.on_item is used. DEPRECATED.
        @type baserevid: long
        """
        if claim.isReference or claim.isQualifier:
            raise ValueError('The claim cannot have a source.')
        params = {'action': 'wbsetreference', 'statement': claim.snak,
                  'baserevid': self._get_baserevid(claim, baserevid),
                  'summary': summary, 'bot': bot, 'token': self.tokens['edit']}

        # build up the snak
        if isinstance(source, list):
            sources = source
        else:
            sources = [source]

        snak = {}
        for sourceclaim in sources:
            datavalue = sourceclaim._formatDataValue()
            valuesnaks = []
            if sourceclaim.getID() in snak:
                valuesnaks = snak[sourceclaim.getID()]
            valuesnaks.append({'snaktype': 'value',
                               'property': sourceclaim.getID(),
                               'datavalue': datavalue,
                               },
                              )

            snak[sourceclaim.getID()] = valuesnaks
            # set the hash if the source should be changed.
            # if present, all claims of one source have the same hash
            if not new and hasattr(sourceclaim, 'hash'):
                params['reference'] = sourceclaim.hash
        params['snaks'] = json.dumps(snak)

        req = self._simple_request(**params)
        return req.submit()

    @need_right('edit')
    def editQualifier(self, claim, qualifier, new=False, bot=True,
                      summary=None, baserevid=None):
        """
        Create/Edit a qualifier.

        @param claim: A Claim object to add the qualifier to
        @type claim: pywikibot.Claim
        @param qualifier: A Claim object to be used as a qualifier
        @type qualifier: pywikibot.Claim
        @param bot: Whether to mark the edit as a bot edit
        @type bot: bool
        @param summary: Edit summary
        @type summary: str
        @param baserevid: Base revision id override, used to detect conflicts.
            When omitted, revision of claim.on_item is used. DEPRECATED.
        @type baserevid: long
        """
        if claim.isReference or claim.isQualifier:
            raise ValueError('The claim cannot have a qualifier.')
        params = {'action': 'wbsetqualifier', 'claim': claim.snak,
                  'baserevid': self._get_baserevid(claim, baserevid),
                  'summary': summary, 'bot': bot}

        if (not new and hasattr(qualifier, 'hash')
                and qualifier.hash is not None):
            params['snakhash'] = qualifier.hash
        params['token'] = self.tokens['edit']
        # build up the snak
        if qualifier.getSnakType() == 'value':
            params['value'] = json.dumps(qualifier._formatValue())
        params['snaktype'] = qualifier.getSnakType()
        params['property'] = qualifier.getID()

        req = self._simple_request(**params)
        return req.submit()

    @need_right('edit')
    def removeClaims(self, claims, bot=True, summary=None, baserevid=None):
        """
        Remove claims.

        @param claims: Claims to be removed
        @type claims: List[pywikibot.Claim]
        @param bot: Whether to mark the edit as a bot edit
        @type bot: bool
        @param summary: Edit summary
        @type summary: str
        @param baserevid: Base revision id override, used to detect conflicts.
            When omitted, revision of claim.on_item is used. DEPRECATED.
        @type baserevid: long
        """
        # Check on_item vs baserevid for all additional claims
        for claim in claims:
            baserevid = self._get_baserevid(claim, baserevid)

        items = {claim.on_item for claim in claims if claim.on_item}
        assert len(items) == 1

        params = {
            'action': 'wbremoveclaims', 'baserevid': baserevid,
            'summary': summary,
            'bot': bot,
            'claim': '|'.join(claim.snak for claim in claims),
            'token': self.tokens['edit'],
        }

        req = self._simple_request(**params)
        return req.submit()

    @need_right('edit')
    def removeSources(self, claim, sources,
                      bot=True, summary=None, baserevid=None):
        """
        Remove sources.

        @param claim: A Claim object to remove the sources from
        @type claim: pywikibot.Claim
        @param sources: A list of Claim objects that are sources
        @type sources: pywikibot.Claim
        @param bot: Whether to mark the edit as a bot edit
        @type bot: bool
        @param summary: Edit summary
        @type summary: str
        @param baserevid: Base revision id override, used to detect conflicts.
            When omitted, revision of claim.on_item is used. DEPRECATED.
        @type baserevid: long
        """
        params = {
            'action': 'wbremovereferences',
            'baserevid': self._get_baserevid(claim, baserevid),
            'summary': summary, 'bot': bot,
            'statement': claim.snak,
            'references': '|'.join(source.hash for source in sources),
            'token': self.tokens['edit'],
        }

        req = self._simple_request(**params)
        return req.submit()

    @need_right('edit')
    def remove_qualifiers(self, claim, qualifiers,
                          bot=True, summary=None, baserevid=None):
        """
        Remove qualifiers.

        @param claim: A Claim object to remove the qualifier from
        @type claim: pywikibot.Claim
        @param qualifiers: Claim objects currently used as a qualifiers
        @type qualifiers: List[pywikibot.Claim]
        @param bot: Whether to mark the edit as a bot edit
        @type bot: bool
        @param summary: Edit summary
        @type summary: str
        @param baserevid: Base revision id override, used to detect conflicts.
            When omitted, revision of claim.on_item is used. DEPRECATED.
        @type baserevid: long
        """
        params = {
            'action': 'wbremovequalifiers',
            'claim': claim.snak,
            'baserevid': self._get_baserevid(claim, baserevid),
            'summary': summary,
            'bot': bot,
            'qualifiers': [qualifier.hash for qualifier in qualifiers],
            'token': self.tokens['edit']
        }

        req = self._simple_request(**params)
        return req.submit()

    @need_right('edit')
    def linkTitles(self, page1, page2, bot=True):
        """
        Link two pages together.

        @param page1: First page to link
        @type page1: pywikibot.Page
        @param page2: Second page to link
        @type page2: pywikibot.Page
        @param bot: Whether to mark the edit as a bot edit
        @type bot: bool
        @return: dict API output
        @rtype: dict
        """
        params = {
            'action': 'wblinktitles',
            'tosite': page1.site.dbName(),
            'totitle': page1.title(),
            'fromsite': page2.site.dbName(),
            'fromtitle': page2.title(),
            'token': self.tokens['edit']
        }
        if bot:
            params['bot'] = 1
        req = self._simple_request(**params)
        return req.submit()

    @need_right('item-merge')
    @deprecated_args(ignoreconflicts='ignore_conflicts', fromItem='from_item',
                     toItem='to_item')
    def mergeItems(self, from_item, to_item, ignore_conflicts=None,
                   summary=None, bot=True):
        """
        Merge two items together.

        @param from_item: Item to merge from
        @type from_item: pywikibot.ItemPage
        @param to_item: Item to merge into
        @type to_item: pywikibot.ItemPage
        @param ignore_conflicts: Which type of conflicts
            ('description', 'sitelink', and 'statement')
            should be ignored
        @type ignore_conflicts: list of str
        @param summary: Edit summary
        @type summary: str
        @param bot: Whether to mark the edit as a bot edit
        @type bot: bool
        @return: dict API output
        @rtype: dict
        """
        params = {
            'action': 'wbmergeitems',
            'fromid': from_item.getID(),
            'toid': to_item.getID(),
            'ignoreconflicts': ignore_conflicts,
            'token': self.tokens['edit'],
            'summary': summary,
        }
        if bot:
            params['bot'] = 1
        req = self._simple_request(**params)
        return req.submit()

    @need_right('item-redirect')
    def set_redirect_target(self, from_item, to_item, bot=True):
        """
        Make a redirect to another item.

        @param to_item: title of target item.
        @type to_item: pywikibot.ItemPage
        @param from_item: Title of the item to be redirected.
        @type from_item: pywikibot.ItemPage
        @param bot: Whether to mark the edit as a bot edit
        @type bot: bool
        """
        params = {
            'action': 'wbcreateredirect',
            'from': from_item.getID(),
            'to': to_item.getID(),
            'token': self.tokens['edit'],
            'bot': bot,
        }
        req = self._simple_request(**params)
        return req.submit()

    @need_right('edit')
    def createNewItemFromPage(self, page, bot=True, **kwargs):
        """
        Create a new Wikibase item for a provided page.

        @param page: page to fetch links from
        @type page: pywikibot.Page
        @param bot: Whether to mark the edit as a bot edit
        @type bot: bool
        @return: pywikibot.ItemPage of newly created item
        @rtype: pywikibot.ItemPage
        """
        sitelinks = {
            page.site.dbName(): {
                'site': page.site.dbName(),
                'title': page.title(),
            }
        }
        labels = {
            page.site.lang: {
                'language': page.site.lang,
                'value': page.title(),
            }
        }
        for link in page.iterlanglinks():
            sitelinks[link.site.dbName()] = {
                'site': link.site.dbName(),
                'title': link.title,
            }
            labels[link.site.lang] = {
                'language': link.site.lang,
                'value': link.title,
            }
        data = {
            'sitelinks': sitelinks,
            'labels': labels,
        }
        result = self.editEntity({}, data, bot=bot, **kwargs)
        return pywikibot.ItemPage(self, result['entity']['id'])

    @deprecated_args(limit='total')
    def search_entities(self, search: str, language: str,
                        total: Optional[int] = None, **kwargs):
        """
        Search for pages or properties that contain the given text.

        @param search: Text to find.
        @param language: Language to search in.
        @param total: Maximum number of pages to retrieve in total, or
            None in case of no limit.
        @return: 'search' list from API output.
        @rtype: Generator
        """
        lang_codes = self._paraminfo.parameter('wbsearchentities',
                                               'language')['type']
        if language not in lang_codes:
            raise ValueError('Data site used does not support provided '
                             'language.')

        if 'site' in kwargs:
            if kwargs['site'].sitename != self.sitename:
                raise ValueError('The site given in the kwargs is different.')
            else:
                warn('search_entities should not get a site via kwargs.',
                     UserWarning, 2)
                del kwargs['site']

        parameters = dict(search=search, language=language, **kwargs)
<<<<<<< HEAD
        gen = self._generator(api.APIGenerator,
                              type_arg='wbsearchentities',
                              data_name='search',
                              total=total, parameters=parameters)
        return gen
=======
        gen = api.APIGenerator('wbsearchentities', data_name='search',
                               site=self, parameters=parameters)
        gen.set_maximum_items(total)
        return gen


wrapper = ModuleDeprecationWrapper(__name__)
# Note: use LoginStatus instead of _LoginStatus
#       after desupport warning is removed
wrapper._add_deprecated_attr('LoginStatus', _LoginStatus,
                             since='20200919', future_warning=True)
>>>>>>> e2bf223e
<|MERGE_RESOLUTION|>--- conflicted
+++ resolved
@@ -7631,22 +7631,15 @@
                 del kwargs['site']
 
         parameters = dict(search=search, language=language, **kwargs)
-<<<<<<< HEAD
         gen = self._generator(api.APIGenerator,
                               type_arg='wbsearchentities',
                               data_name='search',
                               total=total, parameters=parameters)
         return gen
-=======
-        gen = api.APIGenerator('wbsearchentities', data_name='search',
-                               site=self, parameters=parameters)
-        gen.set_maximum_items(total)
-        return gen
 
 
 wrapper = ModuleDeprecationWrapper(__name__)
 # Note: use LoginStatus instead of _LoginStatus
 #       after desupport warning is removed
 wrapper._add_deprecated_attr('LoginStatus', _LoginStatus,
-                             since='20200919', future_warning=True)
->>>>>>> e2bf223e
+                             since='20200919', future_warning=True)