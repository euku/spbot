--- conflicted
+++ resolved
@@ -11,11 +11,7 @@
 
 
 __name__ = 'pywikibot'
-<<<<<<< HEAD
-__version__ = '8.1.1'
-=======
-__version__ = '8.2.0.dev1'
->>>>>>> 1bc8b5c1
+__version__ = '8.1.2'
 __description__ = 'Python MediaWiki Bot Framework'
 __maintainer__ = 'The Pywikibot team'
 __maintainer_email__ = 'pywikibot@lists.wikimedia.org'
