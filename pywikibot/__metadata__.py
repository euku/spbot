"""Pywikibot metadata file.

.. versionadded:: 4.0
"""
#
# (C) Pywikibot team, 2020-2022
#
# Distributed under the terms of the MIT license.
#
from time import strftime


__name__ = 'pywikibot'
<<<<<<< HEAD
__version__ = '7.1.1'
=======
__version__ = '7.2.0'
>>>>>>> ccebd81f
__description__ = 'Python MediaWiki Bot Framework'
__maintainer__ = 'The Pywikibot team'
__maintainer_email__ = 'pywikibot@lists.wikimedia.org'
__license__ = 'MIT License'
__url__ = 'https://www.mediawiki.org/wiki/Manual:Pywikibot'
__download_url__ = 'https://pywikibot.toolforge.org/'
__copyright__ = '(C) Pywikibot team, 2003-' + strftime('%Y')
__keywords__ = 'API bot client framework mediawiki pwb pybot python pywiki ' \
               'pywikibase pywikibot pywikipedia pywikipediabot wiki ' \
               'wikibase wikidata wikimedia wikipedia'<|MERGE_RESOLUTION|>--- conflicted
+++ resolved
@@ -11,11 +11,7 @@
 
 
 __name__ = 'pywikibot'
-<<<<<<< HEAD
-__version__ = '7.1.1'
-=======
 __version__ = '7.2.0'
->>>>>>> ccebd81f
 __description__ = 'Python MediaWiki Bot Framework'
 __maintainer__ = 'The Pywikibot team'
 __maintainer_email__ = 'pywikibot@lists.wikimedia.org'
