--- conflicted
+++ resolved
@@ -11,11 +11,7 @@
 
 
 __name__ = 'pywikibot'
-<<<<<<< HEAD
-__version__ = '6.6.5'
-=======
 __version__ = '7.0.0'
->>>>>>> 886155bf
 __description__ = 'Python MediaWiki Bot Framework'
 __maintainer__ = 'The Pywikibot team'
 __maintainer_email__ = 'pywikibot@lists.wikimedia.org'
