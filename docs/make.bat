--- conflicted
+++ resolved
@@ -1,47 +1,43 @@
-@ECHO OFF
-
-pushd %~dp0
-
-REM Command file for Sphinx documentation
-
-if "%SPHINXBUILD%" == "" (
-	set SPHINXBUILD=sphinx-build
-)
-set SOURCEDIR=.
-set BUILDDIR=_build
-set SPHINXPROJ=Pywikibot
-<<<<<<< HEAD
-set SPHINXOPTS=%~2 %~3 %~4 %~5 %~6 %~7 %~8 %~9
-=======
-set SPHINXOPTS=-j auto
->>>>>>> 77cbd349
-
-if "%1" == "" goto help
-if "%1" == "help" goto help
-
-%SPHINXBUILD% >NUL 2>NUL
-if errorlevel 9009 (
-	echo.
-	echo.The 'sphinx-build' command was not found. Make sure you have Sphinx
-	echo.installed, then set the SPHINXBUILD environment variable to point
-	echo.to the full path of the 'sphinx-build' executable. Alternatively you
-	echo.may add the Sphinx directory to PATH.
-	echo.
-	echo.If you don't have Sphinx installed, grab it from
-	echo.http://sphinx-doc.org/
-	exit /b 1
-)
-
-%SPHINXBUILD% -M %1 %SOURCEDIR% %BUILDDIR% %SPHINXOPTS%
-goto end
-
-:help
-echo.
-echo make has the following options:
-echo     make ^<target^> [^<sphinx options^>]
-echo     make html -D "html_theme=basic"
-echo.
-%SPHINXBUILD% -M help %SOURCEDIR% %BUILDDIR%
-
-:end
-popd
+@ECHO OFF
+
+pushd %~dp0
+
+REM Command file for Sphinx documentation
+
+if "%SPHINXBUILD%" == "" (
+	set SPHINXBUILD=sphinx-build
+)
+set SOURCEDIR=.
+set BUILDDIR=_build
+set SPHINXPROJ=Pywikibot
+set SPHINXOPTS=-j auto
+
+if "%1" == "" goto help
+if "%1" == "help" goto help
+
+%SPHINXBUILD% >NUL 2>NUL
+if errorlevel 9009 (
+	echo.
+	echo.The 'sphinx-build' command was not found. Make sure you have Sphinx
+	echo.installed, then set the SPHINXBUILD environment variable to point
+	echo.to the full path of the 'sphinx-build' executable. Alternatively you
+	echo.may add the Sphinx directory to PATH.
+	echo.
+	echo.If you don't have Sphinx installed, grab it from
+	echo.http://sphinx-doc.org/
+	exit /b 1
+)
+
+%SPHINXBUILD% -M %1 %SOURCEDIR% %BUILDDIR% %SPHINXOPTS%
+goto end
+
+:help
+echo.
+echo make has the following options:
+echo     make ^<target^> [^<sphinx options^>]
+echo     make html -D "html_theme=basic"
+echo.
+%SPHINXBUILD% -M help %SOURCEDIR% %BUILDDIR%
+
+:end
+popd