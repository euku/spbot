--- conflicted
+++ resolved
@@ -1,12 +1,7 @@
 :orphan:
 
-<<<<<<< HEAD
-Installation
-============
-=======
 ************
 Installation
 ************
->>>>>>> 77cbd349
 
 Moved to :doc:`introduction`.