--- conflicted
+++ resolved
@@ -1,13 +1,6 @@
 # This is a PIP requirements file for building Sphinx documentation of pywikibot
 # requirements.txt is also needed
-<<<<<<< HEAD
-sphinx >= 7.1.0
-rstcheck >=6.1.2
-sphinxext-opengraph >= 0.8.1
-furo >= 2023.7.26
-=======
 sphinx >= 7.2.3
 rstcheck >=6.1.2
 sphinxext-opengraph >= 0.8.2
-furo >= 2023.9.10
->>>>>>> 0629ca25
+furo >= 2023.9.10